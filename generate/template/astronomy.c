--- conflicted
+++ resolved
@@ -1846,38 +1846,7 @@
         double zd0, refr;
 
         zd0 = zd;
-<<<<<<< HEAD
-
-        /*
-            http://extras.springer.com/1999/978-1-4471-0555-8/chap4/horizons/horizons.pdf
-            JPL Horizons says it uses refraction algorithm from
-            Meeus "Astronomical Algorithms", 1991, p. 101-102.
-            I found the following Go implementation:
-            https://github.com/soniakeys/meeus/blob/master/v3/refraction/refract.go
-            This is a translation from the function "Saemundsson" there.
-            I found experimentally that JPL Horizons clamps the angle to 1 degree below the horizon.
-            This is important because the 'refr' formula below goes crazy near hd = -5.11.
-        */
-        hd = 90.0 - zd;
-        if (hd < -1.0)
-            hd = -1.0;
-
-        refr = (1.02 / tan((hd+10.3/(hd+5.11))*DEG2RAD)) / 60.0;
-
-        if (refraction == REFRACTION_NORMAL && zd > 91.0)
-        {
-            /*
-                In "normal" mode we gradually reduce refraction toward the nadir
-                so that we never get an altitude angle less than -90 degrees.
-                When horizon angle is -1 degrees, zd = 91, and the factor is exactly 1.
-                As zd approaches 180 (the nadir), the fraction approaches 0 linearly.
-            */
-            refr *= (180.0 - zd) / 89.0;
-        }
-
-=======
         refr = Astronomy_Refraction(refraction, 90.0 - zd);
->>>>>>> 330b8447
         zd -= refr;
 
         if (refr > 0.0 && zd > 3.0e-4)
