/*
    Astronomy Engine for C/C++.
    https://github.com/cosinekitty/astronomy

    MIT License

    Copyright (c) 2019-2023 Don Cross <cosinekitty@gmail.com>

    Permission is hereby granted, free of charge, to any person obtaining a copy
    of this software and associated documentation files (the "Software"), to deal
    in the Software without restriction, including without limitation the rights
    to use, copy, modify, merge, publish, distribute, sublicense, and/or sell
    copies of the Software, and to permit persons to whom the Software is
    furnished to do so, subject to the following conditions:

    The above copyright notice and this permission notice shall be included in all
    copies or substantial portions of the Software.

    THE SOFTWARE IS PROVIDED "AS IS", WITHOUT WARRANTY OF ANY KIND, EXPRESS OR
    IMPLIED, INCLUDING BUT NOT LIMITED TO THE WARRANTIES OF MERCHANTABILITY,
    FITNESS FOR A PARTICULAR PURPOSE AND NONINFRINGEMENT. IN NO EVENT SHALL THE
    AUTHORS OR COPYRIGHT HOLDERS BE LIABLE FOR ANY CLAIM, DAMAGES OR OTHER
    LIABILITY, WHETHER IN AN ACTION OF CONTRACT, TORT OR OTHERWISE, ARISING FROM,
    OUT OF OR IN CONNECTION WITH THE SOFTWARE OR THE USE OR OTHER DEALINGS IN THE
    SOFTWARE.
*/

#include <math.h>
#include <stdint.h>
#include <stdio.h>
#include <stdlib.h>
#include <string.h>

<<<<<<< HEAD
#if defined(__unix__) || defined(__unix) || \
        (defined(__APPLE__) && defined(__MACH__))
=======
#if !defined(ASTRONOMY_ENGINE_NO_CURRENT_TIME)
#if defined(__unix__) || defined(__unix) || (defined(__APPLE__) && defined(__MACH__))
>>>>>>> 4c1c31cf
#include <sys/time.h>
#elif defined(_WIN32)
#define WIN32_LEAN_AND_MEAN
#include <windows.h>
#else
#include <time.h>
#endif
<<<<<<< HEAD
=======
#endif
>>>>>>> 4c1c31cf

#include "astronomy.h"

#ifdef __FAST_MATH__
#error Astronomy Engine does not support "fast math" optimization because it causes incorrect behavior. See: https://github.com/cosinekitty/astronomy/issues/245
#endif

#ifdef __cplusplus
extern "C" {
#endif

/** @cond DOXYGEN_SKIP */
#define PI      3.14159265358979323846

$ASTRO_C_PLUTO_CONST()

typedef enum
{
    FROM_2000,
    INTO_2000
}
precess_dir_t;

typedef struct
{
    double x;
    double y;
    double z;
}
terse_vector_t;

typedef struct
{
    double          tt;   /* J2000 terrestrial time [days] */
    terse_vector_t  r;    /* position [au] */
    terse_vector_t  v;    /* velocity [au/day] */
    terse_vector_t  a;    /* acceleration [au/day^2] */
}
body_grav_calc_t;

typedef struct
{
    body_grav_calc_t   step[PLUTO_NSTEPS];
}
body_segment_t;

typedef struct
{
    double          tt;  /* Terrestrial Time in J2000 days */
    terse_vector_t  r;   /* position [au] */
    terse_vector_t  v;   /* velocity [au/day] */
}
body_state_t;

typedef struct
{
    body_state_t Sun;
    body_state_t Jupiter;
    body_state_t Saturn;
    body_state_t Uranus;
    body_state_t Neptune;
}
major_bodies_t;

typedef struct
{
    astro_time_t      time;
    body_state_t      gravitators[1 + BODY_SUN];
    body_grav_calc_t *bodies;
}
gravsim_endpoint_t;

struct astro_grav_sim_s
{
    astro_body_t        originBody;
    int                 numBodies;
    gravsim_endpoint_t  endpoint[2];
    gravsim_endpoint_t *prev;
    gravsim_endpoint_t *curr;
};

typedef struct
{
    double ra;
    double dec;
    double dist;
}
stardef_t;

/* Mean obliquity of the J2000 ecliptic in radians. */
#define OBLIQ_2000       0.40909260059599012
#define COS_OBLIQ_2000   0.9174821430670688
#define SIN_OBLIQ_2000   0.3977769691083922

/** @endcond */

#define NSTARS 8
static stardef_t StarTable[NSTARS];

#define GetStarPointer(body)    (((body) >= BODY_STAR1) && ((body) <= BODY_STAR8) ? &StarTable[(body) - BODY_STAR1] : NULL)

static stardef_t *UserDefinedStar(astro_body_t body)
{
    stardef_t *star = GetStarPointer(body);
    if (star != NULL && star->dist > 0.0)
        return star;
    return NULL;
}


/**
 * @brief Assign equatorial coordinates to a user-defined star.
 *
 * Some Astronomy Engine functions allow their `body` parameter to
 * be a user-defined fixed point in the sky, loosely called a "star".
 * This function assigns a right ascension, declination, and distance
 * to one of the eight user-defined stars `BODY_STAR1` .. `BODY_STAR8`.
 *
 * Stars are not valid until defined. Once defined, they retain their
 * definition until re-defined by another call to `Astronomy_DefineStar`.
 *
 * @param body
 *      One of the eight user-defined star identifiers: `BODY_STAR1` .. `BODY_STAR8`.
 *
 * @param ra
 *      The right ascension to be assigned to the star, expressed in J2000 equatorial coordinates (EQJ).
 *      The value is in units of sidereal hours, and must be within the half-open range [0, 24).
 *
 * @param dec
 *      The declination to be assigned to the star, expressed in J2000 equatorial coordinates (EQJ).
 *      The value is in units of degrees north (positive) or south (negative) of the J2000 equator,
 *      and must be within the closed range [-90, +90].
 *
 * @param distanceLightYears
 *      The distance between the star and the Sun, expressed in light-years.
 *      This value is used to calculate the tiny parallax shift as seen by an observer on Earth.
 *      If you don't know the distance to the star, using a large value like 1000 will generally work well.
 *      The minimum allowed distance is 1 light-year, which is required to provide certain internal optimizations.
 *
 * @return
 *      `ASTRO_SUCCESS` indicates the star has been defined. Any other value indicates an error,
 *      in which case no change has taken place to any of the star definitions.
 */
astro_status_t Astronomy_DefineStar(astro_body_t body, double ra, double dec, double distanceLightYears)
{
    stardef_t *star = GetStarPointer(body);

    if (star == NULL)
        return ASTRO_INVALID_BODY;

    if (!isfinite(ra) || ra < 0.0 || ra >= 24.0)
        return ASTRO_INVALID_PARAMETER;

    if (!isfinite(dec) || dec < -90.0 || dec > +90.0)
        return ASTRO_INVALID_PARAMETER;

    if (!isfinite(distanceLightYears) || distanceLightYears < 1.0)
        return ASTRO_INVALID_PARAMETER;

    star->ra   = ra;
    star->dec  = dec;
    star->dist = distanceLightYears * AU_PER_LY;

    return ASTRO_SUCCESS;
}

static const terse_vector_t VecZero = { 0.0, 0.0, 0.0 };

static terse_vector_t VecAdd(terse_vector_t a, terse_vector_t b)
{
    terse_vector_t c;
    c.x = a.x + b.x;
    c.y = a.y + b.y;
    c.z = a.z + b.z;
    return c;
}

static void VecIncr(terse_vector_t *target, terse_vector_t source)
{
    target->x += source.x;
    target->y += source.y;
    target->z += source.z;
}

static void VecDecr(terse_vector_t *target, terse_vector_t source)
{
    target->x -= source.x;
    target->y -= source.y;
    target->z -= source.z;
}

static terse_vector_t VecMul(double s, terse_vector_t v)
{
    terse_vector_t p;
    p.x = s * v.x;
    p.y = s * v.y;
    p.z = s * v.z;
    return p;
}

static void VecScale(terse_vector_t *target, double scalar)
{
    target->x *= scalar;
    target->y *= scalar;
    target->z *= scalar;
}

static terse_vector_t VecRamp(terse_vector_t a, terse_vector_t b, double ramp)
{
    terse_vector_t c;
    c.x = (1-ramp)*a.x + ramp*b.x;
    c.y = (1-ramp)*a.y + ramp*b.y;
    c.z = (1-ramp)*a.z + ramp*b.z;
    return c;
}

static terse_vector_t VecMean(terse_vector_t a, terse_vector_t b)
{
    terse_vector_t c;
    c.x = (a.x + b.x) / 2;
    c.y = (a.y + b.y) / 2;
    c.z = (a.z + b.z) / 2;
    return c;
}

static astro_state_vector_t ExportState(body_state_t terse, astro_time_t time)
{
    astro_state_vector_t state;

    state.status = ASTRO_SUCCESS;
    state.x  = terse.r.x;
    state.y  = terse.r.y;
    state.z  = terse.r.z;
    state.vx = terse.v.x;
    state.vy = terse.v.y;
    state.vz = terse.v.z;
    state.t  = time;

    return state;
}

static astro_state_vector_t ExportGravCalc(body_grav_calc_t calc, astro_time_t time)
{
    astro_state_vector_t state;

    state.status = ASTRO_SUCCESS;
    state.x  = calc.r.x;
    state.y  = calc.r.y;
    state.z  = calc.r.z;
    state.vx = calc.v.x;
    state.vy = calc.v.y;
    state.vz = calc.v.z;
    state.t  = time;

    return state;
}

static const double DAYS_PER_TROPICAL_YEAR = 365.24217;
static const double ASEC360 = 1296000.0;
static const double ASEC2RAD = 4.848136811095359935899141e-6;
static const double PI2 = 2.0 * PI;
static const double ARC = 3600.0 * 180.0 / PI;          /* arcseconds per radian */
static const double SECONDS_PER_DAY = 24.0 * 3600.0;
static const double SOLAR_DAYS_PER_SIDEREAL_DAY = 0.9972695717592592;
static const double MEAN_SYNODIC_MONTH = 29.530588;     /* average number of days for Moon to return to the same phase */
static const double EARTH_ORBITAL_PERIOD = 365.256;
static const double NEPTUNE_ORBITAL_PERIOD = 60189.0;

/*
    Degrees of refractive "lift" seen for objects near horizon.
    More precisely, the angle below the horizon a point has to be, at sea level,
    to appear to be exactly on the horizon.
    If the ground plane is higher than sea level, this angle
    needs to be corrected for decreased atmospheric density.
*/
static const double REFRACTION_NEAR_HORIZON = 34.0 / 60.0;


#define             SUN_RADIUS_AU  (SUN_RADIUS_KM / KM_PER_AU)

#define EARTH_MEAN_RADIUS_KM        6371.0            /* mean radius of the Earth's geoid, without atmosphere */
#define EARTH_ATMOSPHERE_KM           88.0            /* effective atmosphere thickness for lunar eclipses. see: https://eclipse.gsfc.nasa.gov/LEcat5/shadow.html */
#define EARTH_ECLIPSE_RADIUS_KM     (EARTH_MEAN_RADIUS_KM + EARTH_ATMOSPHERE_KM)
#define EARTH_EQUATORIAL_RADIUS_AU  (EARTH_EQUATORIAL_RADIUS_KM / KM_PER_AU)

#define MOON_MEAN_RADIUS_KM         1737.4
#define MOON_EQUATORIAL_RADIUS_AU   (MOON_EQUATORIAL_RADIUS_KM / KM_PER_AU)
#define MOON_POLAR_RADIUS_AU        (MOON_POLAR_RADIUS_KM / KM_PER_AU)

/* The inclination of the moon's rotation axis to the ecliptic plane, in radians. */
#define MOON_AXIS_INCLINATION_RADIANS    (DEG2RAD * 1.543)

static const double ASEC180 = 180.0 * 60.0 * 60.0;      /* arcseconds per 180 degrees (or pi radians) */
static const double EARTH_MOON_MASS_RATIO = 81.30056;

/*
    Masses of the Sun and planets, used for:
    (1) Calculating the Solar System Barycenter
    (2) Integrating the movement of Pluto

    https://web.archive.org/web/20120220062549/http://iau-comm4.jpl.nasa.gov/de405iom/de405iom.pdf

    Page 10 in the above document describes the constants used in the DE405 ephemeris.
    The following are GM values (gravity constant * mass) in [au^3 / day^2].
    This side-steps issues of not knowing the exact values of G and masses M[i];
    the products GM[i] are known extremely accurately.
*/
static const double SUN_GM     = 0.2959122082855911e-03;
static const double MERCURY_GM = 0.4912547451450812e-10;
static const double VENUS_GM   = 0.7243452486162703e-09;
static const double EARTH_GM   = 0.8887692390113509e-09;
static const double MARS_GM    = 0.9549535105779258e-10;
static const double JUPITER_GM = 0.2825345909524226e-06;
static const double SATURN_GM  = 0.8459715185680659e-07;
static const double URANUS_GM  = 0.1292024916781969e-07;
static const double NEPTUNE_GM = 0.1524358900784276e-07;
static const double PLUTO_GM   = 0.2188699765425970e-11;

#define MOON_GM   (EARTH_GM / EARTH_MOON_MASS_RATIO)

/** @cond DOXYGEN_SKIP */
#define ASTRO_ARRAYSIZE(x)    (sizeof(x) / sizeof(x[0]))
#define AU_PER_PARSEC   (ASEC180 / PI)             /* exact definition of how many AU = one parsec */
#define Y2000_IN_MJD    (T0 - MJD_BASIS)
/** @endcond */

static astro_ecliptic_t RotateEquatorialToEcliptic(const double pos[3], double obliq_radians, astro_time_t time);
static int QuadInterp(
    double tm, double dt, double fa, double fm, double fb,
    double *t, double *df_dt);

static double LongitudeOffset(double diff)
{
    double offset = diff;

    while (offset <= -180.0)
        offset += 360.0;

    while (offset > 180.0)
        offset -= 360.0;

    return offset;
}

static double NormalizeLongitude(double lon)
{
    while (lon < 0.0)
        lon += 360.0;

    while (lon >= 360.0)
        lon -= 360.0;

    return lon;
}

/**
 * @brief Calculates the length of the given vector.
 *
 * Calculates the non-negative length of the given vector.
 * The length is expressed in the same units as the vector's components,
 * usually astronomical units (AU).
 *
 * @param vector The vector whose length is to be calculated.
 * @return The length of the vector.
 */
double Astronomy_VectorLength(astro_vector_t vector)
{
    return sqrt(vector.x*vector.x + vector.y*vector.y + vector.z*vector.z);
}

/**
 * @brief Finds the name of a celestial body.
 * @param body The celestial body whose name is to be found.
 * @return The English-language name of the celestial body, or "" if the body is not valid.
 */
const char *Astronomy_BodyName(astro_body_t body)
{
    switch (body)
    {
    case BODY_MERCURY:  return "Mercury";
    case BODY_VENUS:    return "Venus";
    case BODY_EARTH:    return "Earth";
    case BODY_MARS:     return "Mars";
    case BODY_JUPITER:  return "Jupiter";
    case BODY_SATURN:   return "Saturn";
    case BODY_URANUS:   return "Uranus";
    case BODY_NEPTUNE:  return "Neptune";
    case BODY_PLUTO:    return "Pluto";
    case BODY_SUN:      return "Sun";
    case BODY_MOON:     return "Moon";
    case BODY_EMB:      return "EMB";
    case BODY_SSB:      return "SSB";
    default:            return "";
    }
}

/**
 * @brief Returns the #astro_body_t value corresponding to the given English name.
 * @param name One of the following strings: Sun, Moon, Mercury, Venus, Earth, Mars, Jupiter, Saturn, Uranus, Neptune, Pluto, EMB, SSB.
 * @return If `name` is one of the listed strings (case-sensitive), the returned value is the corresponding #astro_body_t value, otherwise it is `BODY_INVALID`.
 */
astro_body_t Astronomy_BodyCode(const char *name)
{
    if (name != NULL)
    {
        if (!strcmp(name, "Mercury"))   return BODY_MERCURY;
        if (!strcmp(name, "Venus"))     return BODY_VENUS;
        if (!strcmp(name, "Earth"))     return BODY_EARTH;
        if (!strcmp(name, "Mars"))      return BODY_MARS;
        if (!strcmp(name, "Jupiter"))   return BODY_JUPITER;
        if (!strcmp(name, "Saturn"))    return BODY_SATURN;
        if (!strcmp(name, "Uranus"))    return BODY_URANUS;
        if (!strcmp(name, "Neptune"))   return BODY_NEPTUNE;
        if (!strcmp(name, "Pluto"))     return BODY_PLUTO;
        if (!strcmp(name, "Sun"))       return BODY_SUN;
        if (!strcmp(name, "Moon"))      return BODY_MOON;
        if (!strcmp(name, "EMB"))       return BODY_EMB;
        if (!strcmp(name, "SSB"))       return BODY_SSB;
    }
    return BODY_INVALID;
}

/**
 * @brief Returns 1 for planets that are farther from the Sun than the Earth is, 0 otherwise.
 */
static int IsSuperiorPlanet(astro_body_t body)
{
    switch (body)
    {
    case BODY_MARS:
    case BODY_JUPITER:
    case BODY_SATURN:
    case BODY_URANUS:
    case BODY_NEPTUNE:
    case BODY_PLUTO:
        return 1;

    default:
        return 0;
    }
}

/**
 * @brief Returns the average number of days it takes for a planet to orbit the Sun.
 * @param body One of the planets: Mercury, Venus, Earth, Mars, Jupiter, Saturn, Uranus, Neptune, or Pluto.
 * @return The mean orbital period of the body, or 0.0 if the `body` parameter is not valid.
 */
double Astronomy_PlanetOrbitalPeriod(astro_body_t body)
{
    switch (body)
    {
    case BODY_MERCURY:  return     87.969;
    case BODY_VENUS:    return    224.701;
    case BODY_EARTH:    return    EARTH_ORBITAL_PERIOD;
    case BODY_MARS:     return    686.980;
    case BODY_JUPITER:  return   4332.589;
    case BODY_SATURN:   return  10759.22;
    case BODY_URANUS:   return  30685.4;
    case BODY_NEPTUNE:  return  NEPTUNE_ORBITAL_PERIOD;
    case BODY_PLUTO:    return  90560.0;
    default:            return  0.0;        /* invalid body */
    }
}

static astro_vector_t VecError(astro_status_t status, astro_time_t time)
{
    astro_vector_t vec;
    vec.x = vec.y = vec.z = NAN;
    vec.t = time;
    vec.status = status;
    return vec;
}

static astro_state_vector_t StateVecError(astro_status_t status, astro_time_t time)
{
    astro_state_vector_t vec;
    vec.x = vec.y = vec.z = NAN;
    vec.vx = vec.vy = vec.vz = NAN;
    vec.t = time;
    vec.status = status;
    return vec;
}

static astro_spherical_t SphereError(astro_status_t status)
{
    astro_spherical_t sphere;
    sphere.status = status;
    sphere.dist = sphere.lat = sphere.lon = NAN;
    return sphere;
}

static astro_time_t TimeError(void)
{
    astro_time_t time;
    time.tt = time.ut = time.eps = time.psi = time.st = NAN;
    return time;
}

static astro_equatorial_t EquError(astro_status_t status)
{
    astro_equatorial_t equ;
    equ.vec = VecError(status, TimeError());
    equ.ra = equ.dec = equ.dist = NAN;
    equ.status = status;
    return equ;
}

static astro_ecliptic_t EclError(astro_status_t status)
{
    astro_ecliptic_t ecl;
    ecl.status = status;
    ecl.elon = ecl.elat = NAN;
    ecl.vec = VecError(status, TimeError());
    return ecl;
}

static astro_angle_result_t AngleError(astro_status_t status)
{
    astro_angle_result_t result;
    result.status = status;
    result.angle = NAN;
    return result;
}

static astro_func_result_t FuncError(astro_status_t status)
{
    astro_func_result_t result;
    result.status = status;
    result.value = NAN;
    return result;
}

static astro_rotation_t RotationErr(astro_status_t status)
{
    astro_rotation_t rotation;
    int i, j;

    rotation.status = status;
    for (i=0; i<3; ++i)
        for (j=0; j<3; ++j)
            rotation.rot[i][j] = NAN;

    return rotation;
}

static astro_moon_quarter_t MoonQuarterError(astro_status_t status)
{
    astro_moon_quarter_t result;
    result.status = status;
    result.quarter = -1;
    result.time = TimeError();
    return result;
}

static astro_elongation_t ElongError(astro_status_t status)
{
    astro_elongation_t result;

    result.status = status;
    result.elongation = NAN;
    result.ecliptic_separation = NAN;
    result.time = TimeError();
    result.visibility = (astro_visibility_t)(-1);

    return result;
}

static astro_hour_angle_t HourAngleError(astro_status_t status)
{
    astro_hour_angle_t result;

    result.status = status;
    result.time = TimeError();
    result.hor.altitude = result.hor.azimuth = result.hor.dec = result.hor.ra = NAN;

    return result;
}

static astro_illum_t IllumError(astro_status_t status)
{
    astro_illum_t result;

    result.status = status;
    result.time = TimeError();
    result.mag = NAN;
    result.phase_angle = NAN;
    result.phase_fraction = NAN;
    result.helio_dist = NAN;
    result.ring_tilt = NAN;

    return result;
}

static astro_apsis_t ApsisError(astro_status_t status)
{
    astro_apsis_t result;

    result.status = status;
    result.time = TimeError();
    result.kind = APSIS_INVALID;
    result.dist_km = result.dist_au = NAN;

    return result;
}

static astro_search_result_t SearchError(astro_status_t status)
{
    astro_search_result_t result;
    result.time = TimeError();
    result.status = status;
    return result;
}

static astro_constellation_t ConstelErr(astro_status_t status)
{
    astro_constellation_t constel;
    constel.status = status;
    constel.symbol = constel.name = NULL;
    constel.ra_1875 = constel.dec_1875 = NAN;
    return constel;
}

static astro_transit_t TransitErr(astro_status_t status)
{
    astro_transit_t transit;
    transit.status = status;
    transit.start = transit.peak = transit.finish = TimeError();
    transit.separation = NAN;
    return transit;
}

static astro_axis_t AxisErr(astro_status_t status, astro_time_t time)
{
    astro_axis_t axis;
    axis.status = status;
    axis.ra = axis.dec = axis.spin = NAN;
    axis.north = VecError(status, time);
    return axis;
}

static astro_func_result_t SynodicPeriod(astro_body_t body)
{
    double Tp;                         /* planet's orbital period in days */
    astro_func_result_t result;

    /* The Earth does not have a synodic period as seen from itself. */
    if (body == BODY_EARTH)
        return FuncError(ASTRO_EARTH_NOT_ALLOWED);

    if (body == BODY_MOON)
    {
        result.status = ASTRO_SUCCESS;
        result.value = MEAN_SYNODIC_MONTH;
        return result;
    }

    Tp = Astronomy_PlanetOrbitalPeriod(body);
    if (Tp <= 0.0)
        return FuncError(ASTRO_INVALID_BODY);

    result.status = ASTRO_SUCCESS;
    result.value = fabs(EARTH_ORBITAL_PERIOD / (EARTH_ORBITAL_PERIOD/Tp - 1.0));
    return result;
}


/**
 * @brief Calculates the angle between two vectors.
 *
 * Given a pair of vectors, this function returns the angle in degrees
 * between the two vectors in 3D space.
 * The angle is measured in the plane that contains both vectors.
 *
 * @param a
 *      The first vector.
 *
 * @param b
 *      The second vector.
 *
 * @returns
 *      On success, the `status` field holds `ASTRO_SUCCESS` and `angle` holds
 *      a number of degrees in the range [0, 180].
 *      If either vector has a zero magnitude or contains NAN (not a number)
 *      components, the `status` will hold the error code `ASTRO_BAD_VECTOR`.
 */
astro_angle_result_t Astronomy_AngleBetween(astro_vector_t a, astro_vector_t b)
{
    double r, dot;
    astro_angle_result_t result;

    r = Astronomy_VectorLength(a) * Astronomy_VectorLength(b);
    if (r < 1.0e-8 || !isfinite(r))
        return AngleError(ASTRO_BAD_VECTOR);

    dot = (a.x*b.x + a.y*b.y + a.z*b.z) / r;

    if (dot <= -1.0)
        result.angle = 180.0;
    else if (dot >= +1.0)
        result.angle = 0.0;
    else
        result.angle = RAD2DEG * acos(dot);

    result.status = ASTRO_SUCCESS;
    return result;
}

/**
 * @brief The default Delta T function used by Astronomy Engine.
 *
 * Espenak and Meeus use a series of piecewise polynomials to
 * approximate DeltaT of the Earth in their "Five Millennium Canon of Solar Eclipses".
 * See: https://eclipse.gsfc.nasa.gov/SEhelp/deltatpoly2004.html
 * This is the default Delta T function used by Astronomy Engine.
 *
 * @param ut
 *      The floating point number of days since noon UTC on January 1, 2000.
 *
 * @returns
 *      The estimated difference TT-UT on the given date, expressed in seconds.
 */
double Astronomy_DeltaT_EspenakMeeus(double ut)
{
    double y, u, u2, u3, u4, u5, u6, u7;

    /*
        Fred Espenak writes about Delta-T generically here:
        https://eclipse.gsfc.nasa.gov/SEhelp/deltaT.html
        https://eclipse.gsfc.nasa.gov/SEhelp/deltat2004.html

        He provides polynomial approximations for distant years here:
        https://eclipse.gsfc.nasa.gov/SEhelp/deltatpoly2004.html

        They start with a year value 'y' such that y=2000 corresponds
        to the UTC Date 15-January-2000. Convert difference in days
        to mean tropical years.
    */

    y = 2000 + ((ut - 14) / DAYS_PER_TROPICAL_YEAR);

    if (y < -500)
    {
        u = (y - 1820) / 100;
        return -20 + (32 * u*u);
    }
    if (y < 500)
    {
        u = y / 100;
        u2 = u*u; u3 = u*u2; u4 = u2*u2; u5 = u2*u3; u6 = u3*u3;
        return 10583.6 - 1014.41*u + 33.78311*u2 - 5.952053*u3 - 0.1798452*u4 + 0.022174192*u5 + 0.0090316521*u6;
    }
    if (y < 1600)
    {
        u = (y - 1000) / 100;
        u2 = u*u; u3 = u*u2; u4 = u2*u2; u5 = u2*u3; u6 = u3*u3;
        return 1574.2 - 556.01*u + 71.23472*u2 + 0.319781*u3 - 0.8503463*u4 - 0.005050998*u5 + 0.0083572073*u6;
    }
    if (y < 1700)
    {
        u = y - 1600;
        u2 = u*u; u3 = u*u2;
        return 120 - 0.9808*u - 0.01532*u2 + u3/7129.0;
    }
    if (y < 1800)
    {
        u = y - 1700;
        u2 = u*u; u3 = u*u2; u4 = u2*u2;
        return 8.83 + 0.1603*u - 0.0059285*u2 + 0.00013336*u3 - u4/1174000;
    }
    if (y < 1860)
    {
        u = y - 1800;
        u2 = u*u; u3 = u*u2; u4 = u2*u2; u5 = u2*u3; u6 = u3*u3; u7 = u3*u4;
        return 13.72 - 0.332447*u + 0.0068612*u2 + 0.0041116*u3 - 0.00037436*u4 + 0.0000121272*u5 - 0.0000001699*u6 + 0.000000000875*u7;
    }
    if (y < 1900)
    {
        u = y - 1860;
        u2 = u*u; u3 = u*u2; u4 = u2*u2; u5 = u2*u3;
        return 7.62 + 0.5737*u - 0.251754*u2 + 0.01680668*u3 - 0.0004473624*u4 + u5/233174;
    }
    if (y < 1920)
    {
        u = y - 1900;
        u2 = u*u; u3 = u*u2; u4 = u2*u2;
        return -2.79 + 1.494119*u - 0.0598939*u2 + 0.0061966*u3 - 0.000197*u4;
    }
    if (y < 1941)
    {
        u = y - 1920;
        u2 = u*u; u3 = u*u2;
        return 21.20 + 0.84493*u - 0.076100*u2 + 0.0020936*u3;
    }
    if (y < 1961)
    {
        u = y - 1950;
        u2 = u*u; u3 = u*u2;
        return 29.07 + 0.407*u - u2/233 + u3/2547;
    }
    if (y < 1986)
    {
        u = y - 1975;
        u2 = u*u; u3 = u*u2;
        return 45.45 + 1.067*u - u2/260 - u3/718;
    }
    if (y < 2005)
    {
        u = y - 2000;
        u2 = u*u; u3 = u*u2; u4 = u2*u2; u5 = u2*u3;
        return 63.86 + 0.3345*u - 0.060374*u2 + 0.0017275*u3 + 0.000651814*u4 + 0.00002373599*u5;
    }
    if (y < 2050)
    {
        u = y - 2000;
        return 62.92 + 0.32217*u + 0.005589*u*u;
    }
    if (y < 2150)
    {
        u = (y-1820)/100;
        return -20 + 32*u*u - 0.5628*(2150 - y);
    }

    /* all years after 2150 */
    u = (y - 1820) / 100;
    return -20 + (32 * u*u);
}

/**
 * @brief A Delta T function that approximates the one used by the JPL Horizons tool.
 *
 * In order to support unit tests based on data generated by the JPL Horizons online
 * tool, I had to reverse engineer their Delta T function by generating a table that
 * contained it. The main difference between their tool and the Espenak/Meeus function
 * is that they stop extrapolating the Earth's deceleration after the year 2017.
 *
 * @param ut
 *      The floating point number of days since noon UTC on January 1, 2000.
 *
 * @returns
 *      The estimated difference TT-UT on the given date, expressed in seconds.
 */
double Astronomy_DeltaT_JplHorizons(double ut)
{
    if (ut > 17.0 * DAYS_PER_TROPICAL_YEAR)
        ut = 17.0 * DAYS_PER_TROPICAL_YEAR;

    return Astronomy_DeltaT_EspenakMeeus(ut);
}

static astro_deltat_func DeltaTFunc = Astronomy_DeltaT_EspenakMeeus;

/**
 * @brief Changes the function Astronomy Engine uses to calculate Delta T.
 *
 * Most programs should not call this function. It is for advanced use cases only.
 * By default, Astronomy Engine uses the function #Astronomy_DeltaT_EspenakMeeus
 * to estimate changes in the Earth's rotation rate over time.
 * However, for the sake of unit tests that compare calculations against
 * external data sources that use alternative models for Delta T,
 * it is sometimes useful to replace the Delta T model to match.
 * This function allows replacing the Delta T model with any other
 * desired model.
 *
 * @param func
 *      A pointer to a function to convert UT values to DeltaT values.
 */
void Astronomy_SetDeltaTFunction(astro_deltat_func func)
{
    DeltaTFunc = func;
}

static double TerrestrialTime(double ut)
{
    return ut + DeltaTFunc(ut)/86400.0;
}

/**
 * @brief Converts a J2000 day value to an #astro_time_t value.
 *
 * This function can be useful for reproducing an #astro_time_t structure
 * from its `ut` field only.
 *
 * @param ut
 *      The floating point number of days since noon UTC on January 1, 2000.
 *      This time is based on UTC/UT1 civil time.
 *      See #Astronomy_TerrestrialTime if you instead want to create
 *      a time value based on atomic Terrestrial Time (TT).
 *
 * @returns
 *      An #astro_time_t value for the given `ut` value.
 */
astro_time_t Astronomy_TimeFromDays(double ut)
{
    astro_time_t  time;
    time.ut = ut;
    time.tt = TerrestrialTime(ut);
    time.psi = time.eps = time.st = NAN;
    return time;
}


/**
 * @brief Converts a terrestrial time value into an #astro_time_t value.
 *
 * This function can be used in rare cases where a time must be based
 * on Terrestrial Time (TT) rather than Universal Time (UT).
 * Most developers will want to call #Astronomy_TimeFromDays instead of
 * this function, because usually time is based on civil time adjusted
 * by leap seconds to match the Earth's rotation, rather than the uniformly
 * flowing TT used to calculate solar system dynamics. In rare cases
 * where the caller already knows TT, this function is provided to create
 * an #astro_time_t value that can be passed to Astronomy Engine functions.
 *
 * @param tt
 *      The floating point number of days of uniformly flowing
 *      Terrestrial Time since the J2000 epoch.
 *
 * @returns
 *      An #astro_time_t value for the given `tt` value.
 */
astro_time_t Astronomy_TerrestrialTime(double tt)
{
    /* Iterate to solve to find the correct ut for a given tt, and create an astro_time_t for that time. */
    astro_time_t time = Astronomy_TimeFromDays(tt);
    for(;;)
    {
        double err = tt - time.tt;
        if (fabs(err) < 1.0e-12)
            return time;
        time = Astronomy_AddDays(time, err);
    }
}

#if !defined(ASTRONOMY_ENGINE_NO_CURRENT_TIME)
/**
 * @brief Returns the computer's current date and time in the form of an #astro_time_t.
 *
 * Uses the computer's system clock to find the current UTC date and time.
 * Converts that date and time to an #astro_time_t value and returns the result.
 * Callers can pass this value to other Astronomy Engine functions to calculate
 * current observational conditions.
 *
 * On supported platforms (Linux/Unix, Mac, Windows), the time is measured with
 * microsecond resolution.
 *
 * On unsupported platforms, a compiler error will occur due to lack of
 * microsecond resolution support. However, if whole second resolution is good
 * enough for your application, you can define the preprocessor symbol
 * `ASTRONOMY_ENGINE_WHOLE_SECOND` to use the portable function `time(NULL)`.
 * Alternatively, if you do not need to use `Astronomy_CurrentTime`, you can
 * define the preprocessor symbol `ASTRONOMY_ENGINE_NO_CURRENT_TIME` to
 * exclude this function from your code.
 */
astro_time_t Astronomy_CurrentTime(void)
{
    astro_time_t t;
    double sec;         /* Seconds since midnight January 1, 1970. */

#if defined(__unix__) || defined(__unix) || (defined(__APPLE__) && defined(__MACH__))
    struct timeval tv;
    gettimeofday(&tv, NULL);
    sec = (double)tv.tv_sec + tv.tv_usec/1.0e+6;
#elif defined(_WIN32)
    FILETIME ft;
    ULARGE_INTEGER large;
    /* Get time in 100-nanosecond units from January 1, 1601. */
    GetSystemTimePreciseAsFileTime(&ft);
    large.u.LowPart  = ft.dwLowDateTime;
    large.u.HighPart = ft.dwHighDateTime;
    sec = (large.QuadPart - 116444736000000000ULL) / 1.0e+7;
#elif defined(ASTRONOMY_ENGINE_WHOLE_SECOND)
    sec = time(NULL);
#else
    #error Microsecond time resolution is not supported on this platform. Define ASTRONOMY_ENGINE_WHOLE_SECOND to use second resolution instead.
#endif

<<<<<<< HEAD
	double sec = 0;


#if defined(__unix__) || defined(__unix) || \
        (defined(__APPLE__) && defined(__MACH__))
    struct timeval tv;

    gettimeofday(&tv, NULL);
	sec = (double)tv.tv_sec + 1e-6*tv.tv_usec;
#elif defined(_WIN32)
	FILETIME ft;
	GetSystemTimeAsFileTime(&ft);
	unsigned long long tt = ft.dwHighDateTime;
	tt <<=32;
	tt |= ft.dwLowDateTime;
	tt /= 10;
	tt -= 11644473600000000ULL;

	sec = (double)tt / 1e6;
#else
	#warning microsecond-resolution time function not found: using 1-second resolution.
	sec = time(NULL);
#endif

    /* Get seconds since midnight January 1, 1970, divide to convert to days, */
    /* then subtract to get days since noon on January 1, 2000. */

=======
    /* Convert seconds to days, then subtract to get days since noon on January 1, 2000. */
>>>>>>> 4c1c31cf
    t.ut = (sec / SECONDS_PER_DAY) - 10957.5;
    t.tt = TerrestrialTime(t.ut);
    t.psi = t.eps = t.st = NAN;
    return t;
}
#endif

/**
 * @brief Creates an #astro_time_t value from a given calendar date and time.
 *
 * Given a UTC calendar date and time, calculates an #astro_time_t value that can
 * be passed to other Astronomy Engine functions for performing various calculations
 * relating to that date and time.
 *
 * It is the caller's responsibility to ensure that the parameter values are correct.
 * The parameters are not checked for validity,
 * and this function never returns any indication of an error.
 * Invalid values, for example passing in February 31, may cause unexpected return values.
 *
 * @param year      The UTC calendar year, e.g. 2019.
 * @param month     The UTC calendar month in the range 1..12.
 * @param day       The UTC calendar day in the range 1..31.
 * @param hour      The UTC hour of the day in the range 0..23.
 * @param minute    The UTC minute in the range 0..59.
 * @param second    The UTC floating-point second in the range [0, 60).
 *
 * @return  An #astro_time_t value that represents the given calendar date and time.
 */
astro_time_t Astronomy_MakeTime(int year, int month, int day, int hour, int minute, double second)
{
    astro_time_t time;
    int64_t y = (int64_t)year;
    int64_t m = (int64_t)month;
    int64_t d = (int64_t)day;
    int64_t f = (14 - m) / 12;

    /*
        This formula is adapted from NOVAS C 3.1 function julian_date(),
        which in turn comes from Henry F. Fliegel & Thomas C. Van Flendern:
        Communications of the ACM, Vol 11, No 10, October 1968, p. 657.
        See: https://dl.acm.org/doi/pdf/10.1145/364096.364097

        [Don Cross - 2023-02-25] I modified the formula so that it will
        work correctly with years as far back as -999999.
    */
    int64_t y2000 = (
        (d - 365972956)
        + (1461*(y + 1000000 - f))/4
        + (367*(m - 2 + 12*f))/12
        - (3*((y + 1000100 - f) / 100))/4
    );

    time.ut = (y2000 - 0.5) + (hour / 24.0) + (minute / 1440.0) + (second / 86400.0);
    time.tt = TerrestrialTime(time.ut);
    time.psi = time.eps = time.st = NAN;

    return time;
}

/**
 * @brief   Calculates the sum or difference of an #astro_time_t with a specified floating point number of days.
 *
 * Sometimes we need to adjust a given #astro_time_t value by a certain amount of time.
 * This function adds the given real number of days in `days` to the date and time in `time`.
 *
 * More precisely, the result's Universal Time field `ut` is exactly adjusted by `days` and
 * the Terrestrial Time field `tt` is adjusted correctly for the resulting UTC date and time,
 * according to the historical and predictive Delta-T model provided by the
 * [United States Naval Observatory](http://maia.usno.navy.mil/ser7/).
 *
 * The value stored in `time` will not be modified; it is passed by value.
 *
 * @param time  A date and time for which to calculate an adjusted date and time.
 * @param days  A floating point number of days by which to adjust `time`. May be negative, 0, or positive.
 * @return  A date and time that is conceptually equal to `time + days`.
 */
astro_time_t Astronomy_AddDays(astro_time_t time, double days)
{
    /*
        This is slightly wrong, but the error is tiny.
        We really should be adding to TT, not to UT.
        But using TT would require creating an inverse function for DeltaT,
        which would be quite a bit of extra calculation.
        I estimate the error is in practice on the order of 10^(-7)
        times the value of 'days'.
        This is based on a typical drift of 1 second per year between UT and TT.
    */

    astro_time_t sum;

    sum.ut = time.ut + days;
    sum.tt = TerrestrialTime(sum.ut);
    sum.eps = sum.psi = sum.st = NAN;

    return sum;
}

/**
 * @brief   Creates an #astro_time_t value from a given calendar date and time.
 *
 * This function is similar to #Astronomy_MakeTime, only it receives a
 * UTC calendar date and time in the form of an #astro_utc_t structure instead of
 * as separate numeric parameters.  Astronomy_TimeFromUtc is the inverse of
 * #Astronomy_UtcFromTime.
 *
 * @param utc   The UTC calendar date and time to be converted to #astro_time_t.
 * @return  A value that can be used for astronomical calculations for the given date and time.
 */
astro_time_t Astronomy_TimeFromUtc(astro_utc_t utc)
{
    return Astronomy_MakeTime(utc.year, utc.month, utc.day, utc.hour, utc.minute, utc.second);
}

/**
 * @brief Determines the calendar year, month, day, and time from an #astro_time_t value.
 *
 * After calculating the date and time of an astronomical event in the form of
 * an #astro_time_t value, it is often useful to display the result in a human-readable
 * form. This function converts the linear time scales in the `ut` field of #astro_time_t
 * into a calendar date and time: year, month, day, hours, minutes, and seconds, expressed
 * in UTC.
 *
 * @param time  The astronomical time value to be converted to calendar date and time.
 * @return  A date and time broken out into conventional year, month, day, hour, minute, and second.
 */
astro_utc_t Astronomy_UtcFromTime(astro_time_t time)
{
    /* Adapted from the NOVAS C 3.1 function cal_date() */
    astro_utc_t utc;
    int64_t jd, k, m, n;
    double djd, x;
    const int64_t c = 2500;

    djd = time.ut + 2451545.5;
    jd = (int64_t)floor(djd);

    x = 24.0 * fmod(djd, 1.0);
    if (x < 0.0)
        x += 24.0;
    utc.hour = (int)x;
    x = 60.0 * fmod(x, 1.0);
    utc.minute = (int)x;
    utc.second = 60.0 * fmod(x, 1.0);

    /*
        This is my own adjustment to the NOVAS cal_date logic
        so that it can handle dates much farther back in the past.
        I add c*400 years worth of days at the front,
        then subtract c*400 years at the back,
        which avoids negative values in the formulas that mess up
        the calendar date calculations.
        Any multiple of 400 years has the same number of days,
        because it eliminates all the special cases for leap years.
    */
    k = jd + (68569 + c*146097);
    n = (4 * k) / 146097;
    k = k - (146097 * n + 3)/4;
    m = (4000 * (k+1)) / 1461001;
    k = k - (1461 * m)/4 + 31;

    utc.month = (int) ((80 * k) / 2447);
    utc.day = (int) (k - (2447*utc.month)/80);
    k = utc.month / 11;

    utc.month = (int) (utc.month + 2 - 12*k);
    utc.year = (int) (100 * (n - 49) + m + k - 400*c);

    return utc;
}


/**
 * @brief Formats an #astro_time_t value as an ISO 8601 string.
 *
 * Given an #astro_time_t value `time`, formats it as an ISO 8601
 * string to the resolution specified by the `format` parameter.
 * The result is stored in the `text` buffer whose capacity in bytes
 * is specified by `size`.
 *
 * @param time
 *      The date and time whose civil time `time.ut` is to be formatted as an ISO 8601 string.
 *      If the civil time is outside the year range -999999 to +999999, the function fails
 *      and returns `ASTRO_BAD_TIME`. Years prior to 1583 are treated as if they are
 *      using the modern Gregorian calendar, even when the Julian calendar was actually in effect.
 *      The year before 1 AD, commonly known as 1 BC, is represented by the value 0.
 *      The year 2 BC is represented by -1, etc.
 *
 * @param format
 *      Specifies the resolution to which the date and time should be formatted,
 *      as explained at #astro_time_format_t.
 *      If the value of `format` is not recognized, the function fails and
 *      returns `ASTRO_INVALID_PARAMETER`.
 *
 * @param text
 *      A pointer to a text buffer to receive the output.
 *      If `text` is `NULL`, this function returns `ASTRO_INVALID_PARAMETER`.
 *      If the function fails for any reason, and `text` is not `NULL`,
 *      and `size` is greater than 0, the `text` buffer is set to an empty string.
 *
 * @param size
 *      The size in bytes of the buffer pointed to by `text`. The buffer must
 *      be large enough to accomodate the output format selected by the
 *      `format` parameter, as specified at #astro_time_format_t.
 *      If `size` is too small to hold the string as specified by `format`,
 *      the `text` buffer is set to `""` (if possible)
 *      and the function returns `ASTRO_BUFFER_TOO_SMALL`.
 *      A buffer that is `TIME_TEXT_BYTES` (28) bytes or larger is always large enough for this function.
 *
 * @return `ASTRO_SUCCESS` on success; otherwise an error as described in the parameter notes.
 */
astro_status_t Astronomy_FormatTime(
    astro_time_t time,
    astro_time_format_t format,
    char *text,
    size_t size)
{
    int nprinted;
    double rounding;
    size_t min_size;
    astro_utc_t utc;
    char ytext[20];   /* worst case: "+999999" = 8 characters including terminal '\0'. But gcc 12.2 still complains! */

    if (text == NULL)
        return ASTRO_INVALID_PARAMETER;

    if (size == 0)
        return ASTRO_BUFFER_TOO_SMALL;

    text[0] = '\0';     /* initialize to empty string, in case an error occurs */

    /* Validate 'size' parameter and perform date/time rounding. */
    switch (format)
    {
    case TIME_FORMAT_DAY:
        min_size = 11;                          /* "2020-12-31" */
        rounding = 0.0;                         /* no rounding */
        break;

    case TIME_FORMAT_MINUTE:
        min_size = 18;                          /* "2020-12-31T15:47Z" */
        rounding = 0.5 / (24.0 * 60.0);         /* round to nearest minute */
        break;

    case TIME_FORMAT_SECOND:
        min_size = 21;                          /* "2020-12-31T15:47:59Z" */
        rounding = 0.5 / (24.0 * 3600.0);       /* round to nearest second */
        break;

    case TIME_FORMAT_MILLI:
        min_size = 25;                          /* "2020-12-31T15:47:59.123Z" */
        rounding = 0.5 / (24.0 * 3600000.0);    /* round to nearest millisecond */
        break;

    default:
        return ASTRO_INVALID_PARAMETER;
    }

    /* Perform rounding. */
    time.ut += rounding;

    /* Convert linear J2000 days to Gregorian UTC date/time. */
    utc = Astronomy_UtcFromTime(time);
    if (utc.year < -999999 || utc.year > +999999)
        return ASTRO_BAD_TIME;

    if (utc.year < 0)
    {
        snprintf(ytext, sizeof(ytext), "-%06d", -utc.year);
        min_size += 3;  /* '-' prefix and two extra year digits. */
    }
    else if (utc.year <= 9999)
    {
        snprintf(ytext, sizeof(ytext), "%04d", utc.year);
    }
    else
    {
        snprintf(ytext, sizeof(ytext), "+%06d", utc.year);
        min_size += 3;  /* '+' prefix and two extra year digits. */
    }

    /* Check for insufficient buffer size. */
    if (size < min_size)
        return ASTRO_BUFFER_TOO_SMALL;

    /* Format the string. */
    switch (format)
    {
    case TIME_FORMAT_DAY:
        nprinted = snprintf(text, size, "%s-%02d-%02d",
            ytext, utc.month, utc.day);
        break;

    case TIME_FORMAT_MINUTE:
        nprinted = snprintf(text, size, "%s-%02d-%02dT%02d:%02dZ",
            ytext, utc.month, utc.day,
            utc.hour, utc.minute);
        break;

    case TIME_FORMAT_SECOND:
        nprinted = snprintf(text, size, "%s-%02d-%02dT%02d:%02d:%02.0lfZ",
            ytext, utc.month, utc.day,
            utc.hour, utc.minute, floor(utc.second));
        break;

    case TIME_FORMAT_MILLI:
        nprinted = snprintf(text, size, "%s-%02d-%02dT%02d:%02d:%06.3lfZ",
            ytext, utc.month, utc.day,
            utc.hour, utc.minute, floor(1000.0 * utc.second) / 1000.0);
        break;

    default:
        /* We should have already failed for any unknown 'format' value. */
        return ASTRO_INTERNAL_ERROR;
    }

    if (nprinted < 0)
        return ASTRO_INTERNAL_ERROR;    /* should not be possible for snprintf to return a negative number */

    if ((size_t)(1+nprinted) != min_size)
        return ASTRO_INTERNAL_ERROR;    /* there must be a bug calculating min_size or formatting the string */

    return ASTRO_SUCCESS;
}


/**
 * @brief   Creates an observer object that represents a location on or near the surface of the Earth.
 *
 * Some Astronomy Engine functions calculate values pertaining to an observer on the Earth.
 * These functions require a value of type #astro_observer_t that represents the location
 * of such an observer.
 *
 * @param latitude      The geographic latitude of the observer in degrees north (positive) or south (negative) of the equator.
 * @param longitude     The geographic longitude of the observer in degrees east (positive) or west (negative) of the prime meridian at Greenwich, England.
 * @param height        The height of the observer in meters above mean sea level.
 * @return An observer object that can be passed to astronomy functions that require a geographic location.
 */
astro_observer_t Astronomy_MakeObserver(double latitude, double longitude, double height)
{
    astro_observer_t observer;

    observer.latitude = latitude;
    observer.longitude = longitude;
    observer.height = height;

    return observer;
}

static void iau2000b(astro_time_t *time)
{
    /* Truncated and hand-optimized nutation model. */

    if (isnan(time->psi))
    {
        double t, elp, f, d, om, arg, dp, de, sarg, carg;

        t = time->tt / 36525.0;
        elp = fmod(1287104.79305 + t * 129596581.0481,  ASEC360) * ASEC2RAD;
        f   = fmod(335779.526232 + t * 1739527262.8478, ASEC360) * ASEC2RAD;
        d   = fmod(1072260.70369 + t * 1602961601.2090, ASEC360) * ASEC2RAD;
        om  = fmod(450160.398036 - t * 6962890.5431,    ASEC360) * ASEC2RAD;

        sarg = sin(om);
        carg = cos(om);
        dp = (-172064161.0 - 174666.0*t)*sarg + 33386.0*carg;
        de = (92052331.0 + 9086.0*t)*carg + 15377.0*sarg;

        arg = 2.0*(f - d + om);
        sarg = sin(arg);
        carg = cos(arg);
        dp += (-13170906.0 - 1675.0*t)*sarg - 13696.0*carg;
        de += (5730336.0 - 3015.0*t)*carg - 4587.0*sarg;

        arg = 2.0*(f + om);
        sarg = sin(arg);
        carg = cos(arg);
        dp += (-2276413.0 - 234.0*t)*sarg + 2796.0*carg;
        de += (978459.0 - 485.0*t)*carg + 1374.0*sarg;

        arg = 2.0*om;
        sarg = sin(arg);
        carg = cos(arg);
        dp += (2074554.0 + 207.0*t)*sarg - 698.0*carg;
        de += (-897492.0 + 470.0*t)*carg - 291.0*sarg;

        sarg = sin(elp);
        carg = cos(elp);
        dp += (1475877.0 - 3633.0*t)*sarg + 11817.0*carg;
        de += (73871.0 - 184.0*t)*carg - 1924.0*sarg;

        time->psi = -0.000135 + (dp * 1.0e-7);
        time->eps = +0.000388 + (de * 1.0e-7);
    }
}

static double mean_obliq(double tt)
{
    double t = tt / 36525.0;
    double asec =
        (((( -  0.0000000434   * t
             -  0.000000576  ) * t
             +  0.00200340   ) * t
             -  0.0001831    ) * t
             - 46.836769     ) * t + 84381.406;

    return asec / 3600.0;
}

/** @cond DOXYGEN_SKIP */
typedef struct
{
    double tt;
    double dpsi;
    double deps;
    double ee;
    double mobl;
    double tobl;
}
earth_tilt_t;
/** @endcond */

static earth_tilt_t e_tilt(astro_time_t *time)
{
    earth_tilt_t et;

    iau2000b(time);
    et.dpsi = time->psi;
    et.deps = time->eps;
    et.mobl = mean_obliq(time->tt);
    et.tobl = et.mobl + (et.deps / 3600.0);
    et.tt = time->tt;
    et.ee = et.dpsi * cos(et.mobl * DEG2RAD) / 15.0;

    return et;
}

static void obl_ecl2equ_vec(double obl, astro_time_t time, const double ecl[3], double equ[3])
{
    double obl_rad = obl * DEG2RAD;
    double cos_obl = cos(obl_rad);
    double sin_obl = sin(obl_rad);

    equ[0] = ecl[0];
    equ[1] = ecl[1]*cos_obl - ecl[2]*sin_obl;
    equ[2] = ecl[1]*sin_obl + ecl[2]*cos_obl;
}

static void ecl2equ_vec(astro_time_t time, const double ecl[3], double equ[3])
{
    double obl = mean_obliq(time.tt);
    obl_ecl2equ_vec(obl, time, ecl, equ);
}

static astro_rotation_t precession_rot(astro_time_t time, precess_dir_t dir)
{
    /*
        dir==INTO_2000: converts mean equator of date (EQM) to J2000 mean equator (EQJ).
        dir==FROM_2000: converts J2000 mean equator (EQJ) to mean equator of date (EQM).
    */

    astro_rotation_t rotation;
    double xx, yx, zx, xy, yy, zy, xz, yz, zz;
    double t, psia, omegaa, chia, sa, ca, sb, cb, sc, cc, sd, cd;
    double eps0 = 84381.406;

    t = time.tt / 36525;

    psia   = (((((-    0.0000000951  * t
                 +    0.000132851 ) * t
                 -    0.00114045  ) * t
                 -    1.0790069   ) * t
                 + 5038.481507    ) * t);

    omegaa = (((((+    0.0000003337  * t
                 -    0.000000467 ) * t
                 -    0.00772503  ) * t
                 +    0.0512623   ) * t
                 -    0.025754    ) * t + eps0);

    chia   = (((((-    0.0000000560  * t
                 +    0.000170663 ) * t
                 -    0.00121197  ) * t
                 -    2.3814292   ) * t
                 +   10.556403    ) * t);

    eps0 = eps0 * ASEC2RAD;
    psia = psia * ASEC2RAD;
    omegaa = omegaa * ASEC2RAD;
    chia = chia * ASEC2RAD;

    sa = sin(eps0);
    ca = cos(eps0);
    sb = sin(-psia);
    cb = cos(-psia);
    sc = sin(-omegaa);
    cc = cos(-omegaa);
    sd = sin(chia);
    cd = cos(chia);

    xx =  cd * cb - sb * sd * cc;
    yx =  cd * sb * ca + sd * cc * cb * ca - sa * sd * sc;
    zx =  cd * sb * sa + sd * cc * cb * sa + ca * sd * sc;
    xy = -sd * cb - sb * cd * cc;
    yy = -sd * sb * ca + cd * cc * cb * ca - sa * cd * sc;
    zy = -sd * sb * sa + cd * cc * cb * sa + ca * cd * sc;
    xz =  sb * sc;
    yz = -sc * cb * ca - sa * cc;
    zz = -sc * cb * sa + cc * ca;

    if (dir == INTO_2000)
    {
        /* Perform rotation from other epoch to J2000.0. */
        rotation.rot[0][0] = xx;
        rotation.rot[0][1] = yx;
        rotation.rot[0][2] = zx;
        rotation.rot[1][0] = xy;
        rotation.rot[1][1] = yy;
        rotation.rot[1][2] = zy;
        rotation.rot[2][0] = xz;
        rotation.rot[2][1] = yz;
        rotation.rot[2][2] = zz;
    }
    else
    {
        /* Perform rotation from J2000.0 to other epoch. */
        rotation.rot[0][0] = xx;
        rotation.rot[0][1] = xy;
        rotation.rot[0][2] = xz;
        rotation.rot[1][0] = yx;
        rotation.rot[1][1] = yy;
        rotation.rot[1][2] = yz;
        rotation.rot[2][0] = zx;
        rotation.rot[2][1] = zy;
        rotation.rot[2][2] = zz;
    }

    rotation.status = ASTRO_SUCCESS;
    return rotation;
}


static void rotate(const double invec[3], const double rot[3][3], double outvec[3])
{
    outvec[0] = rot[0][0]*invec[0] + rot[1][0]*invec[1] + rot[2][0]*invec[2];
    outvec[1] = rot[0][1]*invec[0] + rot[1][1]*invec[1] + rot[2][1]*invec[2];
    outvec[2] = rot[0][2]*invec[0] + rot[1][2]*invec[1] + rot[2][2]*invec[2];
}

static void precession(
    const double pos1[3],
    astro_time_t time,
    precess_dir_t dir,
    double pos2[3])
{
    astro_rotation_t r = precession_rot(time, dir);
    rotate(pos1, r.rot, pos2);
}

static void precession_posvel(
    const double pos1[3],
    const double vel1[3],
    astro_time_t time,
    precess_dir_t dir,
    double pos2[3],
    double vel2[3])
{
    astro_rotation_t r = precession_rot(time, dir);
    rotate(pos1, r.rot, pos2);
    rotate(vel1, r.rot, vel2);
}


static astro_equatorial_t vector2radec(const double pos[3], astro_time_t time)
{
    astro_equatorial_t equ;
    double xyproj;

    /* Copy the cartesian coordinates from the input into the returned structure. */
    equ.vec.status = ASTRO_SUCCESS;
    equ.vec.t = time;
    equ.vec.x = pos[0];
    equ.vec.y = pos[1];
    equ.vec.z = pos[2];

    /* Calculate spherical coordinates: RA, DEC, distance. */
    xyproj = pos[0]*pos[0] + pos[1]*pos[1];
    equ.dist = sqrt(xyproj + pos[2]*pos[2]);
    equ.status = ASTRO_SUCCESS;
    if (xyproj == 0.0)
    {
        if (pos[2] == 0.0)
        {
            /* Indeterminate coordinates; pos vector has zero length. */
            equ = EquError(ASTRO_BAD_VECTOR);
        }
        else if (pos[2] < 0)
        {
            equ.ra = 0.0;
            equ.dec = -90.0;
        }
        else
        {
            equ.ra = 0.0;
            equ.dec = +90.0;
        }
    }
    else
    {
        equ.ra = RAD2HOUR * atan2(pos[1], pos[0]);
        if (equ.ra < 0)
            equ.ra += 24.0;

        equ.dec = RAD2DEG * atan2(pos[2], sqrt(xyproj));
    }

    return equ;
}


static astro_rotation_t nutation_rot(astro_time_t *time, precess_dir_t dir)
{
    /*
        Creates a rotation matrix that adds/removes nutation from
        an equatorial vector of date:

        The `dir` parameter is a little misleading, but reflects the
        common task of working together with precession_rot() to
        convert mean equator of 2000 to/from true equator of date.
        Here is the actual result of `dir`:

        dir==INTO_2000: Subtract nutation from true equator of date (EQD)
        to produce mean equator of date (EQM).

        dir==FROM_2000: Add nutation from mean equator of date (EQM) to
        produce true equator of date (EQD).
    */

    astro_rotation_t rotation;
    earth_tilt_t tilt = e_tilt(time);
    double oblm = tilt.mobl * DEG2RAD;
    double oblt = tilt.tobl * DEG2RAD;
    double psi = tilt.dpsi * ASEC2RAD;
    double cobm = cos(oblm);
    double sobm = sin(oblm);
    double cobt = cos(oblt);
    double sobt = sin(oblt);
    double cpsi = cos(psi);
    double spsi = sin(psi);

    double xx = cpsi;
    double yx = -spsi * cobm;
    double zx = -spsi * sobm;
    double xy = spsi * cobt;
    double yy = cpsi * cobm * cobt + sobm * sobt;
    double zy = cpsi * sobm * cobt - cobm * sobt;
    double xz = spsi * sobt;
    double yz = cpsi * cobm * sobt - sobm * cobt;
    double zz = cpsi * sobm * sobt + cobm * cobt;

    if (dir == FROM_2000)
    {
        /* convert J2000 to of-date */
        rotation.rot[0][0] = xx;
        rotation.rot[0][1] = xy;
        rotation.rot[0][2] = xz;
        rotation.rot[1][0] = yx;
        rotation.rot[1][1] = yy;
        rotation.rot[1][2] = yz;
        rotation.rot[2][0] = zx;
        rotation.rot[2][1] = zy;
        rotation.rot[2][2] = zz;
    }
    else
    {
        /* convert of-date to J2000 */
        rotation.rot[0][0] = xx;
        rotation.rot[0][1] = yx;
        rotation.rot[0][2] = zx;
        rotation.rot[1][0] = xy;
        rotation.rot[1][1] = yy;
        rotation.rot[1][2] = zy;
        rotation.rot[2][0] = xz;
        rotation.rot[2][1] = yz;
        rotation.rot[2][2] = zz;
    }

    rotation.status = ASTRO_SUCCESS;
    return rotation;
}

static void nutation(
    const double inpos[3],
    astro_time_t *time,
    precess_dir_t dir,
    double outpos[3])
{
    astro_rotation_t r = nutation_rot(time, dir);
    rotate(inpos, r.rot, outpos);
}

static void nutation_posvel(
    const double inpos[3],
    const double invel[3],
    astro_time_t *time,
    precess_dir_t dir,
    double outpos[3],
    double outvel[3])
{
    astro_rotation_t r = nutation_rot(time, dir);
    rotate(inpos, r.rot, outpos);
    rotate(invel, r.rot, outvel);
}

static double era(double ut)        /* Earth Rotation Angle */
{
    double thet1 = 0.7790572732640 + 0.00273781191135448 * ut;
    double thet3 = fmod(ut, 1.0);
    double theta = 360.0 * fmod(thet1 + thet3, 1.0);
    if (theta < 0.0)
        theta += 360.0;

    return theta;
}

/**
 * @brief Calculates Greenwich Apparent Sidereal Time (GAST).
 *
 * Given a date and time, this function calculates the rotation of the
 * Earth, represented by the equatorial angle of the Greenwich prime meridian
 * with respect to distant stars (not the Sun, which moves relative to background
 * stars by almost one degree per day).
 * This angle is called Greenwich Apparent Sidereal Time (GAST).
 * GAST is measured in sidereal hours in the half-open range [0, 24).
 * When GAST = 0, it means the prime meridian is aligned with the of-date equinox,
 * corrected at that time for precession and nutation of the Earth's axis.
 * In this context, the "equinox" is the direction in space where the Earth's
 * orbital plane (the ecliptic) intersects with the plane of the Earth's equator,
 * at the location on the Earth's orbit of the (seasonal) March equinox.
 * As the Earth rotates, GAST increases from 0 up to 24 sidereal hours,
 * then starts over at 0.
 * To convert to degrees, multiply the return value by 15.
 *
 * @param time
 *      The date and time for which to find GAST.
 *      The parameter is passed by address because it can be modified by the call:
 *      As an optimization, this function caches the sidereal time value in `time`,
 *      unless it has already been cached, in which case the cached value is reused.
 *
 * @returns {number}
 */
double Astronomy_SiderealTime(astro_time_t *time)
{
    if (isnan(time->st))
    {
        double t = time->tt / 36525.0;
        double eqeq = 15.0 * e_tilt(time).ee;    /* Replace with eqeq=0 to get GMST instead of GAST (if we ever need it) */
        double theta = era(time->ut);
        double st = (eqeq + 0.014506 +
            (((( -    0.0000000368   * t
                -    0.000029956  ) * t
                -    0.00000044   ) * t
                +    1.3915817    ) * t
                + 4612.156534     ) * t);

        double gst = fmod(st/3600.0 + theta, 360.0) / 15.0;
        if (gst < 0.0)
            gst += 24.0;

        time->st = gst;
    }

    return time->st;     /* return sidereal hours in the half-open range [0, 24). */
}

static astro_observer_t inverse_terra(const double ovec[3], double st)
{
    double x, y, z, p, F, W, D, c, s, c2, s2;
    double lon_deg, lat_deg, lat, radicand, factor, denom, adjust;
    double height_km, stlocl;
    astro_observer_t observer;
    int count;

    /* Convert from AU to kilometers. */
    x = ovec[0] * KM_PER_AU;
    y = ovec[1] * KM_PER_AU;
    z = ovec[2] * KM_PER_AU;
    p = hypot(x, y);
    if (p < 1.0e-6)
    {
        /* Special case: within 1 millimeter of a pole! */
        /* Use arbitrary longitude, and latitude determined by polarity of z. */
        lon_deg = 0.0;
        lat_deg = (z > 0.0) ? +90.0 : -90.0;
        /* Elevation is calculated directly from z */
        height_km = fabs(z) - EARTH_POLAR_RADIUS_KM;
    }
    else
    {
        stlocl = atan2(y, x);
        /* Calculate exact longitude. */
        lon_deg = RAD2DEG*stlocl - (15.0 * st);
        /* Normalize longitude to the range (-180, +180]. */
        while (lon_deg <= -180.0)
            lon_deg += 360.0;
        while (lon_deg > +180.0)
            lon_deg -= 360.0;
        /* Numerically solve for exact latitude, using Newton's Method. */
        F = EARTH_FLATTENING * EARTH_FLATTENING;
        /* Start with initial latitude estimate, based on a spherical Earth. */
        lat = atan2(z, p);
        for (count = 0; ; ++count)
        {
            if (count > 10)
            {
                fprintf(stderr, "\nFATAL(inverse_terra): did not converge!\n");
                exit(1);
            }

            /* Calculate the error function W(lat). */
            /* We try to find the root of W, meaning where the error is 0. */
            c = cos(lat);
            s = sin(lat);
            factor = (F-1)*EARTH_EQUATORIAL_RADIUS_KM;
            c2 = c*c;
            s2 = s*s;
            radicand = c2 + F*s2;
            denom = sqrt(radicand);
            W = (factor*s*c)/denom - z*c + p*s;
            if (fabs(W) < 1.0e-8)
                break;  /* The error is now negligible. */
            /* Error is still too large. Find the next estimate. */
            /* Calculate D = the derivative of W with respect to lat. */
            D = factor*((c2 - s2)/denom - s2*c2*(F-1)/(factor*radicand)) + z*s + p*c;
            lat -= W/D;
        }
        /* We now have a solution for the latitude in radians. */
        lat_deg = lat * RAD2DEG;
        /* Solve for exact height in meters. */
        /* There are two formulas I can use. Use whichever has the less risky denominator. */
        adjust = EARTH_EQUATORIAL_RADIUS_KM / denom;
        if (fabs(s) > fabs(c))
            height_km = z/s - F*adjust;
        else
            height_km = p/c - adjust;
    }

    observer.latitude = lat_deg;
    observer.longitude = lon_deg;
    observer.height = 1000.0 * height_km;
    return observer;
}

static void terra(astro_observer_t observer, double st, double pos[3], double vel[3])
{
    static const double ANGVEL = 7.2921150e-5;

    double phi = observer.latitude * DEG2RAD;
    double sinphi = sin(phi);
    double cosphi = cos(phi);
    double c = 1.0 / hypot(cosphi, sinphi*EARTH_FLATTENING);
    double s = c * (EARTH_FLATTENING * EARTH_FLATTENING);
    double ht_km = observer.height / 1000.0;
    double ach = EARTH_EQUATORIAL_RADIUS_KM*c + ht_km;
    double ash = EARTH_EQUATORIAL_RADIUS_KM*s + ht_km;
    double stlocl = (15.0*st + observer.longitude) * DEG2RAD;
    double sinst = sin(stlocl);
    double cosst = cos(stlocl);

    if (pos != NULL)
    {
        pos[0] = ach * cosphi * cosst / KM_PER_AU;
        pos[1] = ach * cosphi * sinst / KM_PER_AU;
        pos[2] = ash * sinphi / KM_PER_AU;
    }

    if (vel != NULL)
    {
        vel[0] = -(ANGVEL * 86400.0 / KM_PER_AU) * ach * cosphi * sinst;
        vel[1] = +(ANGVEL * 86400.0 / KM_PER_AU) * ach * cosphi * cosst;
        vel[2] = 0.0;
    }
}

static void geo_pos(astro_time_t *time, astro_observer_t observer, double pos[3])
{
    double gast;
    double pos1[3], pos2[3];

    gast = Astronomy_SiderealTime(time);
    terra(observer, gast, pos1, NULL);
    nutation(pos1, time, INTO_2000, pos2);
    precession(pos2, *time, INTO_2000, pos);
}

static void spin(double angle, const double pos1[3], double vec2[3])
{
    double angr = angle * DEG2RAD;
    double cosang = cos(angr);
    double sinang = sin(angr);
    vec2[0] = +cosang*pos1[0] + sinang*pos1[1];
    vec2[1] = -sinang*pos1[0] + cosang*pos1[1];
    vec2[2] = pos1[2];
}

/*------------------ CalcMoon ------------------*/

/** @cond DOXYGEN_SKIP */

#define DECLARE_PASCAL_ARRAY_1(elemtype,name,xmin,xmax) \
    elemtype name[(xmax)-(xmin)+1]

#define DECLARE_PASCAL_ARRAY_2(elemtype,name,xmin,xmax,ymin,ymax) \
    elemtype name[(xmax)-(xmin)+1][(ymax)-(ymin)+1]

#define ACCESS_PASCAL_ARRAY_1(name,xmin,x) \
    ((name)[(x)-(xmin)])

#define ACCESS_PASCAL_ARRAY_2(name,xmin,ymin,x,y) \
    ((name)[(x)-(xmin)][(y)-(ymin)])

typedef struct
{
    double t;
    double dgam;
    double dlam, n, gam1c, sinpi;
    double l0, l, ls, f, d, s;
    double dl0, dl, dls, df, dd, ds;
    DECLARE_PASCAL_ARRAY_2(double,co,-6,6,1,4);   /* ARRAY[-6..6,1..4] OF REAL */
    DECLARE_PASCAL_ARRAY_2(double,si,-6,6,1,4);   /* ARRAY[-6..6,1..4] OF REAL */
}
MoonContext;

#define T           (ctx->t)
#define DGAM        (ctx->dgam)
#define DLAM        (ctx->dlam)
#define N           (ctx->n)
#define GAM1C       (ctx->gam1c)
#define SINPI       (ctx->sinpi)
#define L0          (ctx->l0)
#define L           (ctx->l)
#define LS          (ctx->ls)
#define F           (ctx->f)
#define D           (ctx->d)
#define S           (ctx->s)
#define DL0         (ctx->dl0)
#define DL          (ctx->dl)
#define DLS         (ctx->dls)
#define DF          (ctx->df)
#define DD          (ctx->dd)
#define DS          (ctx->ds)
#define CO(x,y)     ACCESS_PASCAL_ARRAY_2(ctx->co,-6,1,x,y)
#define SI(x,y)     ACCESS_PASCAL_ARRAY_2(ctx->si,-6,1,x,y)

static double Frac(double x)
{
    return x - floor(x);
}

static void AddThe(
    double c1, double s1, double c2, double s2,
    double *c, double *s)
{
    *c = c1*c2 - s1*s2;
    *s = s1*c2 + c1*s2;
}

static double Sine(double phi)
{
    /* sine, of phi in revolutions, not radians */
    return sin(PI2 * phi);
}

static void LongPeriodic(MoonContext *ctx)
{
    double S1 = Sine(0.19833+0.05611*T);
    double S2 = Sine(0.27869+0.04508*T);
    double S3 = Sine(0.16827-0.36903*T);
    double S4 = Sine(0.34734-5.37261*T);
    double S5 = Sine(0.10498-5.37899*T);
    double S6 = Sine(0.42681-0.41855*T);
    double S7 = Sine(0.14943-5.37511*T);

    DL0 = 0.84*S1+0.31*S2+14.27*S3+ 7.26*S4+ 0.28*S5+0.24*S6;
    DL  = 2.94*S1+0.31*S2+14.27*S3+ 9.34*S4+ 1.12*S5+0.83*S6;
    DLS =-6.40*S1                                   -1.89*S6;
    DF  = 0.21*S1+0.31*S2+14.27*S3-88.70*S4-15.30*S5+0.24*S6-1.86*S7;
    DD  = DL0-DLS;
    DGAM  = -3332E-9 * Sine(0.59734-5.37261*T)
             -539E-9 * Sine(0.35498-5.37899*T)
              -64E-9 * Sine(0.39943-5.37511*T);
}

static void Init(MoonContext *ctx)
{
    int I, J, MAX;
    double T2, ARG, FAC;

    T2 = T*T;
    DLAM = 0;
    DS = 0;
    GAM1C = 0;
    SINPI = 3422.7000;
    LongPeriodic(ctx);
    L0 = PI2*Frac(0.60643382+1336.85522467*T-0.00000313*T2) + DL0/ARC;
    L  = PI2*Frac(0.37489701+1325.55240982*T+0.00002565*T2) + DL /ARC;
    LS = PI2*Frac(0.99312619+  99.99735956*T-0.00000044*T2) + DLS/ARC;
    F  = PI2*Frac(0.25909118+1342.22782980*T-0.00000892*T2) + DF /ARC;
    D  = PI2*Frac(0.82736186+1236.85308708*T-0.00000397*T2) + DD /ARC;
    for (I=1; I<=4; ++I)
    {
        switch(I)
        {
            case 1:  ARG=L;  MAX=4; FAC=1.000002208;               break;
            case 2:  ARG=LS; MAX=3; FAC=0.997504612-0.002495388*T; break;
            case 3:  ARG=F;  MAX=4; FAC=1.000002708+139.978*DGAM;  break;
            default: ARG=D;  MAX=6; FAC=1.0;                       break;
        }
        CO(0,I) = 1.0;
        CO(1,I) = cos(ARG)*FAC;
        SI(0,I) = 0.0;
        SI(1,I) = sin(ARG)*FAC;
        for (J=2; J<=MAX; ++J)
            AddThe(CO(J-1,I), SI(J-1,I), CO(1,I), SI(1,I), &CO(J,I), &SI(J,I));

        for (J=1; J<=MAX; ++J)
        {
            CO(-J,I) =  CO(J,I);
            SI(-J,I) = -SI(J,I);
        }
    }
}

static void Term(MoonContext *ctx, int p, int q, int r, int s, double *x, double *y)
{
    int k;
    DECLARE_PASCAL_ARRAY_1(int, i, 1, 4);
    #define I(n) ACCESS_PASCAL_ARRAY_1(i,1,n)

    I(1) = p;
    I(2) = q;
    I(3) = r;
    I(4) = s;
    *x = 1.0;
    *y = 0.0;

    for (k=1; k<=4; ++k)
        if (I(k) != 0.0)
            AddThe(*x, *y, CO(I(k), k), SI(I(k), k), x, y);

    #undef I
}

static void AddSol(
    MoonContext *ctx,
    double coeffl,
    double coeffs,
    double coeffg,
    double coeffp,
    int p,
    int q,
    int r,
    int s)
{
    double x, y;
    Term(ctx, p, q, r, s, &x, &y);
    DLAM += coeffl*y;
    DS += coeffs*y;
    GAM1C += coeffg*x;
    SINPI += coeffp*x;
}

#define ADDN(coeffn,p,q,r,s)    ( Term(ctx, (p),(q),(r),(s),&x,&y), (N += (coeffn)*y) )

static void SolarN(MoonContext *ctx)
{
    double x, y;

    N = 0.0;
    ADDN(-526.069, 0, 0,1,-2);
    ADDN(  -3.352, 0, 0,1,-4);
    ADDN( +44.297,+1, 0,1,-2);
    ADDN(  -6.000,+1, 0,1,-4);
    ADDN( +20.599,-1, 0,1, 0);
    ADDN( -30.598,-1, 0,1,-2);
    ADDN( -24.649,-2, 0,1, 0);
    ADDN(  -2.000,-2, 0,1,-2);
    ADDN( -22.571, 0,+1,1,-2);
    ADDN( +10.985, 0,-1,1,-2);
}

static void Planetary(MoonContext *ctx)
{
    DLAM +=
        +0.82*Sine(0.7736  -62.5512*T)+0.31*Sine(0.0466 -125.1025*T)
        +0.35*Sine(0.5785  -25.1042*T)+0.66*Sine(0.4591+1335.8075*T)
        +0.64*Sine(0.3130  -91.5680*T)+1.14*Sine(0.1480+1331.2898*T)
        +0.21*Sine(0.5918+1056.5859*T)+0.44*Sine(0.5784+1322.8595*T)
        +0.24*Sine(0.2275   -5.7374*T)+0.28*Sine(0.2965   +2.6929*T)
        +0.33*Sine(0.3132   +6.3368*T);
}

int _CalcMoonCount;     /* Undocumented global for performance tuning. */

static void CalcMoon(
    double centuries_since_j2000,
    double *geo_eclip_lon,      /* (LAMBDA) equinox of date */
    double *geo_eclip_lat,      /* (BETA)   equinox of date */
    double *distance_au)        /* (R) */
{
    double lat_seconds;
    MoonContext context;
    MoonContext *ctx = &context;    /* goofy, but makes macros work inside this function */

    context.t = centuries_since_j2000;
    Init(ctx);
$ASTRO_ADDSOL()
    SolarN(ctx);
    Planetary(ctx);
    S = F + DS/ARC;

    lat_seconds = (1.000002708 + 139.978*DGAM)*(18518.511+1.189+GAM1C)*sin(S)-6.24*sin(3*S) + N;

    *geo_eclip_lon = PI2 * Frac((L0+DLAM/ARC) / PI2);
    *geo_eclip_lat = lat_seconds * (DEG2RAD / 3600.0);
    *distance_au = (ARC * EARTH_EQUATORIAL_RADIUS_AU) / (0.999953253 * SINPI);
    ++_CalcMoonCount;
}

#undef T
#undef DGAM
#undef DLAM
#undef N
#undef GAM1C
#undef SINPI
#undef L0
#undef L
#undef LS
#undef F
#undef D
#undef S
#undef DL0
#undef DL
#undef DLS
#undef DF
#undef DD
#undef DS
#undef CO
#undef SI

/** @endcond */

/**
 * @brief Calculates equatorial geocentric position of the Moon at a given time.
 *
 * Given a time of observation, calculates the Moon's position as a vector.
 * The vector gives the location of the Moon's center relative to the Earth's center
 * with x-, y-, and z-components measured in astronomical units.
 * The coordinates are oriented with respect to the Earth's equator at the J2000 epoch.
 * In Astronomy Engine, this orientation is called EQJ.
 *
 * This algorithm is based on the Nautical Almanac Office's *Improved Lunar Ephemeris* of 1954,
 * which in turn derives from E. W. Brown's lunar theories from the early twentieth century.
 * It is adapted from Turbo Pascal code from the book
 * [Astronomy on the Personal Computer](https://www.springer.com/us/book/9783540672210)
 * by Montenbruck and Pfleger.
 *
 * To calculate ecliptic spherical coordinates instead, see #Astronomy_EclipticGeoMoon.
 *
 * @param time  The date and time for which to calculate the Moon's position.
 * @return The Moon's position as a vector in J2000 Cartesian equatorial (EQJ) coordinates.
 */
astro_vector_t Astronomy_GeoMoon(astro_time_t time)
{
    double geo_eclip_lon, geo_eclip_lat, distance_au;
    double dist_cos_lat;
    astro_vector_t vector;
    double gepos[3];
    double mpos1[3];
    double mpos2[3];

    CalcMoon(time.tt / 36525.0, &geo_eclip_lon, &geo_eclip_lat, &distance_au);

    /* Convert geocentric ecliptic spherical coordinates to Cartesian coordinates. */
    dist_cos_lat = distance_au * cos(geo_eclip_lat);
    gepos[0] = dist_cos_lat * cos(geo_eclip_lon);
    gepos[1] = dist_cos_lat * sin(geo_eclip_lon);
    gepos[2] = distance_au * sin(geo_eclip_lat);

    /* Convert ecliptic coordinates to equatorial coordinates, both in mean equinox of date. */
    ecl2equ_vec(time, gepos, mpos1);

    /* Convert equatorial coordinates from mean equinox of date to J2000 mean equinox. */
    precession(mpos1, time, INTO_2000, mpos2);

    vector.status = ASTRO_SUCCESS;
    vector.x = mpos2[0];
    vector.y = mpos2[1];
    vector.z = mpos2[2];
    vector.t = time;
    return vector;
}


/**
 * @brief Calculates spherical ecliptic geocentric position of the Moon.
 *
 * Given a time of observation, calculates the Moon's geocentric position
 * in ecliptic spherical coordinates. Provides the ecliptic latitude and
 * longitude in degrees, and the geocentric distance in astronomical units (AU).
 *
 * The ecliptic angles are measured in "ECT": relative to the true ecliptic plane and
 * equatorial plane at the specified time. This means the Earth's equator
 * is corrected for precession and nutation, and the plane of the Earth's
 * orbit is corrected for gradual obliquity drift.
 *
 * This algorithm is based on the Nautical Almanac Office's *Improved Lunar Ephemeris* of 1954,
 * which in turn derives from E. W. Brown's lunar theories from the early twentieth century.
 * It is adapted from Turbo Pascal code from the book
 * [Astronomy on the Personal Computer](https://www.springer.com/us/book/9783540672210)
 * by Montenbruck and Pfleger.
 *
 * To calculate a J2000 mean equator vector instead, use #Astronomy_GeoMoon.
 *
 * @param time  The date and time for which to calculate the Moon's position.
 * @return The Moon's position expressed in ecliptic coordinates using the true equinox of date (ECT).
 */
astro_spherical_t Astronomy_EclipticGeoMoon(astro_time_t time)
{
    astro_spherical_t sphere;
    astro_ecliptic_t eclip;
    earth_tilt_t et;
    double dist_cos_lat, ecm[3], eqm[3], eqd[3];

    /* CalcMoon produces ecliptic coordinates in mean equinox of date (ECM). */
    CalcMoon(time.tt / 36525.0, &sphere.lon, &sphere.lat, &sphere.dist);

    /* Calculate vector in ecliptic coordinates (ECM). */
    dist_cos_lat = sphere.dist * cos(sphere.lat);
    ecm[0] = dist_cos_lat * cos(sphere.lon);
    ecm[1] = dist_cos_lat * sin(sphere.lon);
    ecm[2] = sphere.dist * sin(sphere.lat);

    /* Obtain true and mean obliquity angles for the given time. */
    /* This serves to pre-calculate the nutation also, and cache it in `time`. */
    et = e_tilt(&time);

    /* Convert ecliptic coordinates to equatorial coordinates, both in mean equinox of date. */
    /* In other words, convert ECM to EQM. */
    obl_ecl2equ_vec(et.mobl, time, ecm, eqm);

    /* Add nutation to convert ECM to true equatorial coordinates of date (EQD). */
    nutation(eqm, &time, FROM_2000, eqd);

    /* Convert back to ecliptic, this time in true equinox of date (ECT). */
    eclip = RotateEquatorialToEcliptic(eqd, DEG2RAD * et.tobl, time);

    /* Package the return value. */
    /* CalcMoon() already set sphere.dist to the correct value. */
    sphere.status = eclip.status;
    sphere.lat = eclip.elat;
    sphere.lon = eclip.elon;
    return sphere;
}


/**
 * @brief Calculates equatorial geocentric position and velocity of the Moon at a given time.
 *
 * Given a time of observation, calculates the Moon's position and velocity vectors.
 * The position and velocity are of the Moon's center relative to the Earth's center.
 * The position (x, y, z) components are expressed in AU (astronomical units).
 * The velocity (vx, vy, vz) components are expressed in AU/day.
 * The coordinates are oriented with respect to the Earth's equator at the J2000 epoch.
 * In Astronomy Engine, this orientation is called EQJ.
 *
 * If you need the Moon's position only, and not its velocity,
 * it is much more efficient to use #Astronomy_GeoMoon instead.
 *
 * @param time  The date and time for which to calculate the Moon's position and velocity.
 * @return The Moon's position and velocity vectors in J2000 equatorial coordinates (EQJ).
 */
astro_state_vector_t Astronomy_GeoMoonState(astro_time_t time)
{
    /*
        This is a hack, because trying to figure out how to derive a time
        derivative for CalcMoon() would be extremely painful!
        Calculate just before and just after the given time.
        Average to find position, subtract to find velocity.
    */
    const double dt = 1.0e-5;   /* 0.864 seconds */
    astro_vector_t r1, r2;
    astro_time_t t1, t2;
    astro_state_vector_t s;

    t1 = Astronomy_AddDays(time, -dt);
    t2 = Astronomy_AddDays(time, +dt);

    r1 = Astronomy_GeoMoon(t1);
    r2 = Astronomy_GeoMoon(t2);

    /* The desired position is the average of the two calculated positions. */
    s.x = (r1.x + r2.x) / 2;
    s.y = (r1.y + r2.y) / 2;
    s.z = (r1.z + r2.z) / 2;

    /* The difference of the position vectors divided by the time span gives the velocity vector. */
    s.vx = (r2.x - r1.x) / (2 * dt);
    s.vy = (r2.y - r1.y) / (2 * dt);
    s.vz = (r2.z - r1.z) / (2 * dt);
    s.t = time;
    s.status = ASTRO_SUCCESS;

    return s;
}


/**
 * @brief Calculates the geocentric position and velocity of the Earth/Moon barycenter.
 *
 * Given a time of observation, calculates the geocentric position and velocity vectors
 * of the Earth/Moon barycenter (EMB).
 * The position (x, y, z) components are expressed in AU (astronomical units).
 * The velocity (vx, vy, vz) components are expressed in AU/day.
 * The coordinates are oriented with respect to the Earth's equator at the J2000 epoch.
 * In Astronomy Engine, this orientation is called EQJ.
 *
 * @param time  The date and time for which to calculate the EMB vectors.
 * @return The EMB's position and velocity vectors in geocentric J2000 equatorial coordinates.
 */
astro_state_vector_t Astronomy_GeoEmbState(astro_time_t time)
{
    astro_state_vector_t s = Astronomy_GeoMoonState(time);
    const double d = 1.0 + EARTH_MOON_MASS_RATIO;
    s.x /= d;
    s.y /= d;
    s.z /= d;
    s.vx /= d;
    s.vy /= d;
    s.vz /= d;
    return s;
}


/**
 * @brief Calculates the Moon's libration angles at a given moment in time.
 *
 * Libration is an observed back-and-forth wobble of the portion of the
 * Moon visible from the Earth. It is caused by the imperfect tidal locking
 * of the Moon's fixed rotation rate, compared to its variable angular speed
 * of orbit around the Earth.
 *
 * This function calculates a pair of perpendicular libration angles,
 * one representing rotation of the Moon in ecliptic longitude `elon`, the other
 * in ecliptic latitude `elat`, both relative to the Moon's mean Earth-facing position.
 *
 * This function also returns the geocentric position of the Moon
 * expressed in ecliptic longitude `mlon`, ecliptic latitude `mlat`, the
 * distance `dist_km` between the centers of the Earth and Moon expressed in kilometers,
 * and the apparent angular diameter of the Moon `diam_deg`.
 *
 * @param time  The date and time for which to calculate libration angles.
 * @return The Moon's ecliptic position and libration angles as seen from the Earth.
 */
astro_libration_t Astronomy_Libration(astro_time_t time)
{
    astro_libration_t lib;
    double t, t2, t3, t4;
    double f, omega, w, a, ldash, ldash2, bdash, bdash2;
    double k1, k2, m, mdash, d, e, rho, sigma, tau;
    const double sin_I = sin(MOON_AXIS_INCLINATION_RADIANS);
    const double cos_I = cos(MOON_AXIS_INCLINATION_RADIANS);

    t = time.tt / 36525.0;
    t2 = t * t;
    t3 = t2 * t;
    t4 = t2 * t2;

    double mlon;    /* Moon's ecliptic longitude in radians. */
    double mlat;    /* Moon's ecliptic latitude in radians. */
    CalcMoon(t, &mlon, &mlat, &lib.dist_km);
    lib.mlon = RAD2DEG * mlon;
    lib.mlat = RAD2DEG * mlat;
    lib.dist_km *= KM_PER_AU;
    lib.diam_deg = (2.0 * RAD2DEG) * atan(MOON_MEAN_RADIUS_KM / sqrt(lib.dist_km*lib.dist_km - MOON_MEAN_RADIUS_KM*MOON_MEAN_RADIUS_KM));

    /* Moon's argument of latitude in radians. */
    f = DEG2RAD * NormalizeLongitude(93.2720950 + 483202.0175233*t - 0.0036539*t2 - t3/3526000 + t4/863310000);

    /* Moon's ascending node's mean longitude in radians. */
    omega = DEG2RAD * NormalizeLongitude(125.0445479 - 1934.1362891*t + 0.0020754*t2 + t3/467441 - t4/60616000);

    /* Sun's mean anomaly. */
    m = DEG2RAD * NormalizeLongitude(357.5291092 + 35999.0502909*t - 0.0001536*t2 + t3/24490000);

    /* Moon's mean anomaly. */
    mdash = DEG2RAD * NormalizeLongitude(134.9633964 + 477198.8675055*t + 0.0087414*t2 + t3/69699 - t4/14712000);

    /* Moon's mean elongation. */
    d = DEG2RAD * NormalizeLongitude(297.8501921 + 445267.1114034*t - 0.0018819*t2 + t3/545868 - t4/113065000);

    /* Eccentricity of the Earth's orbit. */
    e = 1.0 - 0.002516*t - 0.0000074*t2;

    /* Optical librations */
    w = mlon - omega;
    a = atan2(sin(w)*cos(mlat)*cos_I - sin(mlat)*sin_I, cos(w)*cos(mlat));
    ldash = LongitudeOffset(RAD2DEG * (a - f));
    bdash = asin(-sin(w)*cos(mlat)*sin_I - sin(mlat)*cos_I);

    /* Physical librations */
    k1 = DEG2RAD*(119.75 + 131.849*t);
    k2 = DEG2RAD*(72.56 + 20.186*t);

    rho = (
        -0.02752*cos(mdash) +
        -0.02245*sin(f) +
        +0.00684*cos(mdash - 2*f) +
        -0.00293*cos(2*f) +
        -0.00085*cos(2*f - 2*d) +
        -0.00054*cos(mdash - 2*d) +
        -0.00020*sin(mdash + f) +
        -0.00020*cos(mdash + 2*f) +
        -0.00020*cos(mdash - f) +
        +0.00014*cos(mdash + 2*f - 2*d)
    );

    sigma = (
        -0.02816*sin(mdash) +
        +0.02244*cos(f) +
        -0.00682*sin(mdash - 2*f) +
        -0.00279*sin(2*f) +
        -0.00083*sin(2*f - 2*d) +
        +0.00069*sin(mdash - 2*d) +
        +0.00040*cos(mdash + f) +
        -0.00025*sin(2*mdash) +
        -0.00023*sin(mdash + 2*f) +
        +0.00020*cos(mdash - f) +
        +0.00019*sin(mdash - f) +
        +0.00013*sin(mdash + 2*f - 2*d) +
        -0.00010*cos(mdash - 3*f)
    );

    tau = (
        +0.02520*e*sin(m) +
        +0.00473*sin(2*mdash - 2*f) +
        -0.00467*sin(mdash) +
        +0.00396*sin(k1) +
        +0.00276*sin(2*mdash - 2*d) +
        +0.00196*sin(omega) +
        -0.00183*cos(mdash - f) +
        +0.00115*sin(mdash - 2*d) +
        -0.00096*sin(mdash - d) +
        +0.00046*sin(2*f - 2*d) +
        -0.00039*sin(mdash - f) +
        -0.00032*sin(mdash - m - d) +
        +0.00027*sin(2*mdash - m - 2*d) +
        +0.00023*sin(k2) +
        -0.00014*sin(2*d) +
        +0.00014*cos(2*mdash - 2*f) +
        -0.00012*sin(mdash - 2*f) +
        -0.00012*sin(2*mdash) +
        +0.00011*sin(2*mdash - 2*m - 2*d)
    );

    ldash2 = -tau + (rho*cos(a) + sigma*sin(a))*tan(bdash);
    bdash *= RAD2DEG;
    bdash2 = sigma*cos(a) - rho*sin(a);

    lib.elon = ldash + ldash2;
    lib.elat = bdash + bdash2;

    return lib;
}


/*------------------ VSOP ------------------*/

/** @cond DOXYGEN_SKIP */
typedef struct
{
    double amplitude;
    double phase;
    double frequency;
}
vsop_term_t;

typedef struct
{
    int nterms;
    const vsop_term_t *term;
}
vsop_series_t;

typedef struct
{
    int nseries;
    const vsop_series_t *series;
}
vsop_formula_t;

typedef struct
{
    const vsop_formula_t formula[3];
}
vsop_model_t;

typedef struct
{
    double mu;
    double al[2];
    vsop_series_t a;
    vsop_series_t l;
    vsop_series_t z;
    vsop_series_t zeta;
}
jupiter_moon_t;
/** @endcond */

$ASTRO_C_VSOP(Mercury);
$ASTRO_C_VSOP(Venus);
$ASTRO_C_VSOP(Earth);
$ASTRO_C_VSOP(Mars);
$ASTRO_C_VSOP(Jupiter);
$ASTRO_C_VSOP(Saturn);
$ASTRO_C_VSOP(Uranus);
$ASTRO_C_VSOP(Neptune);

/** @cond DOXYGEN_SKIP */
#define VSOPFORMULA(x)    { ASTRO_ARRAYSIZE(x), x }
/** @endcond */

static const vsop_model_t vsop[] =
{
    { { VSOPFORMULA(vsop_lon_Mercury),  VSOPFORMULA(vsop_lat_Mercury),  VSOPFORMULA(vsop_rad_Mercury) } },
    { { VSOPFORMULA(vsop_lon_Venus),    VSOPFORMULA(vsop_lat_Venus),    VSOPFORMULA(vsop_rad_Venus)   } },
    { { VSOPFORMULA(vsop_lon_Earth),    VSOPFORMULA(vsop_lat_Earth),    VSOPFORMULA(vsop_rad_Earth)   } },
    { { VSOPFORMULA(vsop_lon_Mars),     VSOPFORMULA(vsop_lat_Mars),     VSOPFORMULA(vsop_rad_Mars)    } },
    { { VSOPFORMULA(vsop_lon_Jupiter),  VSOPFORMULA(vsop_lat_Jupiter),  VSOPFORMULA(vsop_rad_Jupiter) } },
    { { VSOPFORMULA(vsop_lon_Saturn),   VSOPFORMULA(vsop_lat_Saturn),   VSOPFORMULA(vsop_rad_Saturn)  } },
    { { VSOPFORMULA(vsop_lon_Uranus),   VSOPFORMULA(vsop_lat_Uranus),   VSOPFORMULA(vsop_rad_Uranus)  } },
    { { VSOPFORMULA(vsop_lon_Neptune),  VSOPFORMULA(vsop_lat_Neptune),  VSOPFORMULA(vsop_rad_Neptune) } }
};

/** @cond DOXYGEN_SKIP */
#define CalcEarth(time)     CalcVsop(&vsop[BODY_EARTH], (time))
#define LON_INDEX 0
#define LAT_INDEX 1
#define RAD_INDEX 2
/** @endcond */

static void VsopCoords(const vsop_model_t *model, double t, double sphere[3])
{
    int k, s, i;
    double incr;

    for (k=0; k < 3; ++k)
    {
        double tpower = 1.0;
        const vsop_formula_t *formula = &model->formula[k];
        sphere[k] = 0.0;
        for (s=0; s < formula->nseries; ++s)
        {
            double sum = 0.0;
            const vsop_series_t *series = &formula->series[s];
            for (i=0; i < series->nterms; ++i)
            {
                const vsop_term_t *term = &series->term[i];
                sum  += term->amplitude * cos(term->phase + (t * term->frequency));
            }
            incr = tpower * sum;
            if (k == LON_INDEX)
                incr = fmod(incr, PI2);     /* improve precision for longitudes, which can be hundreds of radians */
            sphere[k] += incr;
            tpower *= t;
        }
    }
}


static terse_vector_t VsopRotate(const double ecl[3])
{
    terse_vector_t equ;

    /*
        X        +1.000000000000  +0.000000440360  -0.000000190919   X
        Y     =  -0.000000479966  +0.917482137087  -0.397776982902   Y
        Z FK5     0.000000000000  +0.397776982902  +0.917482137087   Z VSOP87A
    */

    equ.x = ecl[0] + 0.000000440360*ecl[1] - 0.000000190919*ecl[2];
    equ.y = -0.000000479966*ecl[0] + 0.917482137087*ecl[1] - 0.397776982902*ecl[2];
    equ.z = 0.397776982902*ecl[1] + 0.917482137087*ecl[2];

    return equ;
}


static void VsopSphereToRect(double lon, double lat, double radius, double pos[3])
{
    double r_coslat = radius * cos(lat);
    double coslon = cos(lon);
    double sinlon = sin(lon);
    pos[0] = r_coslat * coslon;
    pos[1] = r_coslat * sinlon;
    pos[2] = radius * sin(lat);
}

static const double DAYS_PER_MILLENNIUM = 365250.0;


static astro_vector_t CalcVsop(const vsop_model_t *model, astro_time_t time)
{
    double t = time.tt / DAYS_PER_MILLENNIUM;
    double sphere[3];       /* lon, lat, rad */
    double eclip[3];
    astro_vector_t vector;
    terse_vector_t pos;

    /* Calculate the VSOP "B" trigonometric series to obtain ecliptic spherical coordinates. */
    VsopCoords(model, t, sphere);

    /* Convert ecliptic spherical coordinates to ecliptic Cartesian coordinates. */
    VsopSphereToRect(sphere[LON_INDEX], sphere[LAT_INDEX], sphere[RAD_INDEX], eclip);

    /* Convert ecliptic Cartesian coordinates to equatorial Cartesian coordinates. */
    pos = VsopRotate(eclip);

    /* Package the position as astro_vector_t. */
    vector.status = ASTRO_SUCCESS;
    vector.t = time;
    vector.x = pos.x;
    vector.y = pos.y;
    vector.z = pos.z;

    return vector;
}


static void VsopDeriv(const vsop_model_t *model, double t, double deriv[3])
{
    int k, s, i;

    for (k=0; k < 3; ++k)
    {
        double tpower = 1.0;        /* t^s */
        double dpower = 0.0;        /* t^(s-1) */
        const vsop_formula_t *formula = &model->formula[k];
        deriv[k] = 0.0;
        for (s=0; s < formula->nseries; ++s)
        {
            double sin_sum = 0.0;
            double cos_sum = 0.0;
            const vsop_series_t *series = &formula->series[s];
            for (i=0; i < series->nterms; ++i)
            {
                const vsop_term_t *term = &series->term[i];
                double angle = term->phase + (t * term->frequency);
                sin_sum += term->amplitude * term->frequency * sin(angle);
                if (s > 0)
                    cos_sum += term->amplitude * cos(angle);
            }
            deriv[k] += (s * dpower * cos_sum) - (tpower * sin_sum);
            dpower = tpower;
            tpower *= t;
        }
    }
}


static body_state_t CalcVsopPosVel(const vsop_model_t *model, double tt)
{
    body_state_t state;
    double t = tt / DAYS_PER_MILLENNIUM;
    double sphere[3];   /* lon, lat, r */
    double deriv[3];    /* d(lon)/dt, d(lat)/dt, dr/dt */
    double eclip[3];
    double dr_dt, dlat_dt, dlon_dt;
    double r, coslat, coslon, sinlat, sinlon;

    state.tt = tt;
    VsopCoords(model, t, sphere);
    VsopSphereToRect(sphere[LON_INDEX], sphere[LAT_INDEX], sphere[RAD_INDEX], eclip);
    state.r = VsopRotate(eclip);

    VsopDeriv(model, t, deriv);

    /* Use spherical coords and spherical derivatives to calculate */
    /* the velocity vector in rectangular coordinates. */

    /* Calculate mnemonic variables to help keep the math straight. */
    coslon = cos(sphere[LON_INDEX]);
    sinlon = sin(sphere[LON_INDEX]);
    coslat = cos(sphere[LAT_INDEX]);
    sinlat = sin(sphere[LAT_INDEX]);
    r = sphere[RAD_INDEX];
    dlon_dt = deriv[LON_INDEX];
    dlat_dt = deriv[LAT_INDEX];
    dr_dt   = deriv[RAD_INDEX];

    /* vx = dx/dt */
    eclip[0] = (dr_dt * coslat * coslon) - (r * sinlat * coslon * dlat_dt) - (r * coslat * sinlon * dlon_dt);

    /* vy = dy/dt */
    eclip[1] = (dr_dt * coslat * sinlon) - (r * sinlat * sinlon * dlat_dt) + (r * coslat * coslon * dlon_dt);

    /* vz = dz/dt */
    eclip[2] = (dr_dt * sinlat) + (r * coslat * dlat_dt);

    /* Rotate the velocity vector from ecliptic to equatorial coordinates. */
    state.v = VsopRotate(eclip);

    /* Convert speed units from [AU/millennium] to [AU/day]. */
    VecScale(&state.v, 1 / DAYS_PER_MILLENNIUM);

    return state;
}


static double VsopHelioDistance(const vsop_model_t *model, astro_time_t time)
{
    int s, i;
    double t = time.tt / DAYS_PER_MILLENNIUM;
    double distance = 0.0;
    double tpower = 1.0;
    const vsop_formula_t *formula = &model->formula[2];     /* [2] is the distance part of the formula */

    /*
        The caller only wants to know the distance between the planet and the Sun.
        So we only need to calculate the radial component of the spherical coordinates.
    */

    for (s=0; s < formula->nseries; ++s)
    {
        double sum = 0.0;
        const vsop_series_t *series = &formula->series[s];
        for (i=0; i < series->nterms; ++i)
        {
            const vsop_term_t *term = &series->term[i];
            sum += term->amplitude * cos(term->phase + (t * term->frequency));
        }
        distance += tpower * sum;
        tpower *= t;
    }

    return distance;
}


static void AdjustBarycenter(astro_vector_t *ssb, astro_time_t time, astro_body_t body, double planet_gm)
{
    astro_vector_t planet;
    double shift;

    shift = planet_gm / (planet_gm + SUN_GM);
    planet = CalcVsop(&vsop[body], time);
    ssb->x += shift * planet.x;
    ssb->y += shift * planet.y;
    ssb->z += shift * planet.z;
}


static astro_vector_t CalcSolarSystemBarycenter(astro_time_t time)
{
    astro_vector_t ssb;

    ssb.status = ASTRO_SUCCESS;
    ssb.t = time;
    ssb.x = ssb.y = ssb.z = 0.0;

    AdjustBarycenter(&ssb, time, BODY_JUPITER, JUPITER_GM);
    AdjustBarycenter(&ssb, time, BODY_SATURN,  SATURN_GM);
    AdjustBarycenter(&ssb, time, BODY_URANUS,  URANUS_GM);
    AdjustBarycenter(&ssb, time, BODY_NEPTUNE, NEPTUNE_GM);

    return ssb;
}

/*------------------ begin general gravity simulator ------------------*/

static terse_vector_t UpdatePosition(double dt, terse_vector_t r, terse_vector_t v, terse_vector_t a)
{
    r.x += (v.x + a.x*dt/2) * dt;
    r.y += (v.y + a.y*dt/2) * dt;
    r.z += (v.z + a.z*dt/2) * dt;
    return r;
}


static terse_vector_t UpdateVelocity(double dt, terse_vector_t v, terse_vector_t a)
{
    v.x += dt * a.x;
    v.y += dt * a.y;
    v.z += dt * a.z;
    return v;
}


static body_state_t AdjustBarycenterPosVel(body_state_t *ssb, double tt, astro_body_t body, double planet_gm)
{
    body_state_t planet;
    double shift;

    /*
        This function does 2 important things:
        1. Adjusts 'ssb' by the effect of one major body on the Solar System Barycenter.
        2, Returns the heliocentric position of that major body.
    */

    shift = planet_gm / (planet_gm + SUN_GM);
    planet = CalcVsopPosVel(&vsop[body], tt);
    VecIncr(&ssb->r, VecMul(shift, planet.r));
    VecIncr(&ssb->v, VecMul(shift, planet.v));

    return planet;
}


static void MajorBodyBary(major_bodies_t *bary, double tt)
{
    /* Initialize the Sun's position as a zero vector, then adjust it from pulls from the planets. */
    bary->Sun.tt = tt;
    bary->Sun.r = VecZero;
    bary->Sun.v = VecZero;

    /* Calculate heliocentric planet positions and SSB. */
    bary->Jupiter = AdjustBarycenterPosVel(&bary->Sun, tt, BODY_JUPITER, JUPITER_GM);
    bary->Saturn  = AdjustBarycenterPosVel(&bary->Sun, tt, BODY_SATURN,  SATURN_GM);
    bary->Uranus  = AdjustBarycenterPosVel(&bary->Sun, tt, BODY_URANUS,  URANUS_GM);
    bary->Neptune = AdjustBarycenterPosVel(&bary->Sun, tt, BODY_NEPTUNE, NEPTUNE_GM);

    /* Convert planet [pos, vel] from heliocentric to barycentric. */
    VecDecr(&bary->Jupiter.r, bary->Sun.r);  VecDecr(&bary->Jupiter.v, bary->Sun.v);
    VecDecr(&bary->Saturn.r,  bary->Sun.r);  VecDecr(&bary->Saturn.v,  bary->Sun.v);
    VecDecr(&bary->Uranus.r,  bary->Sun.r);  VecDecr(&bary->Uranus.v,  bary->Sun.v);
    VecDecr(&bary->Neptune.r, bary->Sun.r);  VecDecr(&bary->Neptune.v, bary->Sun.v);

    /* Convert heliocentric SSB to barycentric Sun. */
    VecScale(&bary->Sun.r, -1.0);
    VecScale(&bary->Sun.v, -1.0);
}


static void AddAcceleration(terse_vector_t *acc, terse_vector_t small_pos, double gm, terse_vector_t major_pos)
{
    double dx, dy, dz, r2, pull;

    dx = major_pos.x - small_pos.x;
    dy = major_pos.y - small_pos.y;
    dz = major_pos.z - small_pos.z;

    r2 = dx*dx + dy*dy + dz*dz;
    pull = gm / (r2 * sqrt(r2));

    acc->x += dx * pull;
    acc->y += dy * pull;
    acc->z += dz * pull;
}


static terse_vector_t SmallBodyAcceleration(terse_vector_t small_pos, const major_bodies_t *bary)
{
    terse_vector_t acc = VecZero;

    /* Use barycentric coordinates of the Sun and major planets to calculate gravitational accelerations. */
    AddAcceleration(&acc, small_pos, SUN_GM,     bary->Sun.r);
    AddAcceleration(&acc, small_pos, JUPITER_GM, bary->Jupiter.r);
    AddAcceleration(&acc, small_pos, SATURN_GM,  bary->Saturn.r);
    AddAcceleration(&acc, small_pos, URANUS_GM,  bary->Uranus.r);
    AddAcceleration(&acc, small_pos, NEPTUNE_GM, bary->Neptune.r);

    return acc;
}


body_grav_calc_t GravSim(           /* out: [pos, vel, acc] of the simulated body at time tt2 */
    major_bodies_t *bary2,          /* temp: work area for major body barycentric state */
    double tt2,                     /* in:  a target time to be calculated (either before or after tt1) */
    const body_grav_calc_t *calc1)  /* in:  [pos, vel, acc] of the simulated body at time tt1 */
{
    body_grav_calc_t calc2;
    terse_vector_t approx_pos;
    terse_vector_t acc;
    const double dt = tt2 - calc1->tt;

    /* Calculate where the major bodies (Sun, Jupiter...Neptune) will be at the next time step. */
    MajorBodyBary(bary2, tt2);

    /* Estimate position of small body as if current acceleration applies across the whole time interval. */
    /* approx_pos = pos1 + vel1*dt + (1/2)acc*dt^2 */
    approx_pos = UpdatePosition(dt, calc1->r, calc1->v, calc1->a);

    /* Calculate acceleration experienced by small body at approximate next location. */
    acc = SmallBodyAcceleration(approx_pos, bary2);

    /* Calculate the average acceleration of the endpoints. */
    /* This becomes our estimate of the mean effective acceleration over the whole interval. */
    acc = VecMean(acc, calc1->a);

    /* Refine the estimates of [pos, vel, acc] at tt2 using the mean acceleration. */
    calc2.r = UpdatePosition(dt, calc1->r, calc1->v, acc);
    calc2.v = UpdateVelocity(dt, calc1->v, acc);
    calc2.a = SmallBodyAcceleration(calc2.r, bary2);
    calc2.tt = tt2;
    return calc2;
}


static body_grav_calc_t GravFromState(major_bodies_t *bary, const body_state_t *state)
{
    body_grav_calc_t calc;

    MajorBodyBary(bary, state->tt);

    calc.tt = state->tt;
    calc.r  = VecAdd(state->r, bary->Sun.r);      /* convert heliocentric to barycentric */
    calc.v  = VecAdd(state->v, bary->Sun.v);      /* convert heliocentric to barycentric */
    calc.a  = SmallBodyAcceleration(calc.r, bary);

    return calc;
}


static void CalcSolarSystem(astro_grav_sim_t *sim)
{
    int body;
    double tt = sim->curr->time.tt;
    body_state_t *grav = sim->curr->gravitators;
    body_state_t *sun = &grav[BODY_SUN];

    /* Initialize the Sun's position/velocity as zero vectors, then adjust from pulls from the planets. */
    sun->tt = tt;
    sun->r  = VecZero;
    sun->v  = VecZero;

    /* Calculate the position of each planet, and adjust the SSB position accordingly. */
    grav[BODY_MERCURY] = AdjustBarycenterPosVel(sun, tt, BODY_MERCURY, MERCURY_GM);
    grav[BODY_VENUS  ] = AdjustBarycenterPosVel(sun, tt, BODY_VENUS,   VENUS_GM);
    grav[BODY_EARTH  ] = AdjustBarycenterPosVel(sun, tt, BODY_EARTH,   EARTH_GM + MOON_GM);
    grav[BODY_MARS   ] = AdjustBarycenterPosVel(sun, tt, BODY_MARS,    MARS_GM);
    grav[BODY_JUPITER] = AdjustBarycenterPosVel(sun, tt, BODY_JUPITER, JUPITER_GM);
    grav[BODY_SATURN ] = AdjustBarycenterPosVel(sun, tt, BODY_SATURN,  SATURN_GM);
    grav[BODY_URANUS ] = AdjustBarycenterPosVel(sun, tt, BODY_URANUS,  URANUS_GM);
    grav[BODY_NEPTUNE] = AdjustBarycenterPosVel(sun, tt, BODY_NEPTUNE, NEPTUNE_GM);

    /* Convert planet state vectors from heliocentric to barycentric. */
    for (body = BODY_MERCURY; body <= BODY_NEPTUNE; ++body)
    {
        VecDecr(&grav[body].r, sun->r);
        VecDecr(&grav[body].v, sun->v);
    }

    /* Convert heliocentric SSB to barycentric Sun. */
    VecScale(&sun->r, -1.0);
    VecScale(&sun->v, -1.0);
}


static void CalcBodyAccelerations(astro_grav_sim_t *sim)
{
    int i;
    const body_state_t *grav = sim->curr->gravitators;

    /* Calculate the gravitational acceleration experienced by the simulated bodies. */
    for (i = 0; i < sim->numBodies; ++i)
    {
        body_grav_calc_t *calc = &sim->curr->bodies[i];

        calc->a = VecZero;

        AddAcceleration(&calc->a, calc->r, SUN_GM,              grav[BODY_SUN    ].r);
        AddAcceleration(&calc->a, calc->r, MERCURY_GM,          grav[BODY_MERCURY].r);
        AddAcceleration(&calc->a, calc->r, VENUS_GM,            grav[BODY_VENUS  ].r);
        AddAcceleration(&calc->a, calc->r, EARTH_GM + MOON_GM,  grav[BODY_EARTH  ].r);
        AddAcceleration(&calc->a, calc->r, MARS_GM,             grav[BODY_MARS   ].r);
        AddAcceleration(&calc->a, calc->r, JUPITER_GM,          grav[BODY_JUPITER].r);
        AddAcceleration(&calc->a, calc->r, SATURN_GM,           grav[BODY_SATURN ].r);
        AddAcceleration(&calc->a, calc->r, URANUS_GM,           grav[BODY_URANUS ].r);
        AddAcceleration(&calc->a, calc->r, NEPTUNE_GM,          grav[BODY_NEPTUNE].r);
    }
}


static body_state_t *GravSimBodyStatePtr(astro_grav_sim_t *sim, astro_body_t body)
{
    /*
        Return a pointer to the place where we cache the barycentric
        state of the given body, or NULL if this body is not one
        that we use for calculating gravitational interactions.
    */

    if ((body == BODY_SUN) || (body >= BODY_MERCURY && body <= BODY_NEPTUNE))
        return &sim->curr->gravitators[body];

    return NULL;
}


static astro_state_vector_t GravSimOriginState(astro_grav_sim_t *sim)
{
    body_state_t *optr;
    astro_time_t time = sim->curr->time;

    if (sim->originBody == BODY_SSB)
    {
        /* The barycentric state of the SSB is zero, by definition. */
        astro_state_vector_t state;
        state.status = ASTRO_SUCCESS;
        state.t  = time;
        state.x  = 0.0;
        state.y  = 0.0;
        state.z  = 0.0;
        state.vx = 0.0;
        state.vy = 0.0;
        state.vz = 0.0;
        return state;
    }

    optr = GravSimBodyStatePtr(sim, sim->originBody);
    if (optr != NULL)
        return ExportState(*optr, time);

    /* We only support the VSOP bodies, for efficiency. */
    return StateVecError(ASTRO_INVALID_BODY, time);
}


static void GravSimDuplicate(astro_grav_sim_t *sim)
{
    /* Copy the current state into the previous state, so that both become the same moment in time. */
    sim->prev->time = sim->curr->time;
    memcpy(sim->prev->gravitators, sim->curr->gravitators, sizeof(sim->prev->gravitators));
    memcpy(sim->prev->bodies, sim->curr->bodies, ((size_t)sim->numBodies) * sizeof(sim->prev->bodies[0]));
}


/**
 * @brief Allocate and initialize a gravity step simulator.
 *
 * Prepares to simulate a series of incremental time steps,
 * simulating the movement of zero or more small bodies through the Solar System
 * acting under gravitational attraction from the Sun and planets.
 *
 * After calling this function, you can call #Astronomy_GravSimUpdate
 * as many times as desired to advance the simulation by small time steps.
 *
 * If this function succeeds (returns `ASTRO_SUCCESS`), `sim`
 * will be set to a dynamically allocated object. The caller is
 * then responsible for eventually calling #Astronomy_GravSimFree
 * to release the memory.
 *
 * @param simOut
 *      The address of a pointer to store the newly allocated simulation object.
 *      The type #astro_grav_sim_t is an opaque type, so its internal structure is not documented.
 *
 * @param originBody
 *      Specifies the origin of the reference frame.
 *      All position vectors and velocity vectors will use `originBody`
 *      as the origin of the coordinate system.
 *      This origin applies to all the input vectors provided in the
 *      `bodyStateArray` parameter of this function, along with all
 *      output vectors returned by #Astronomy_GravSimUpdate.
 *      Most callers will want to provide one of the following:
 *      `BODY_SUN` for heliocentric coordinates,
 *      `BODY_SSB` for solar system barycentric coordinates,
 *      or `BODY_EARTH` for geocentric coordinates. Note that the
 *      gravity simulator does not correct for light travel time;
 *      all state vectors are tied to a Newtonian "instantaneous" time.
 *
 * @param time
 *      The initial time at which to start the simulation.
 *
 * @param numBodies
 *      The number of small bodies to be simulated. This may be any non-negative integer.
 *
 * @param bodyStateArray
 *      An array of initial state vectors (positions and velocities) of the small bodies to be simulated.
 *      The caller must know the positions and velocities of the small bodies at an initial moment in time.
 *      Their positions and velocities are expressed with respect to `originBody`, using J2000 mean equator orientation (EQJ).
 *      Positions are expressed in astronomical units (AU). Velocities are expressed in AU/day.
 *      All the times embedded within the state vectors must be exactly equal to `time`,
 *      or this function will fail with the error `ASTRO_INCONSISTENT_TIMES`.
 *
 * @return
 *      `ASTRO_SUCCESS` on success, with `*sim` set to a non-NULL value. Otherwise an error code with `*sim` set to NULL.
 */
astro_status_t Astronomy_GravSimInit(
    astro_grav_sim_t **simOut,
    astro_body_t originBody,
    astro_time_t time,
    int numBodies,
    const astro_state_vector_t *bodyStateArray)
{
    astro_grav_sim_t *sim;
    astro_status_t status;
    body_grav_calc_t *array;
    int i;

    /* Validate parameters before attempting to allocate memory. */

    if (simOut == NULL)
        return ASTRO_INVALID_PARAMETER;

    *simOut = NULL;

    if (numBodies < 0)
        return ASTRO_INVALID_PARAMETER;

    if (numBodies > 0 && bodyStateArray == NULL)
        return ASTRO_INVALID_PARAMETER;

    if (originBody < BODY_MERCURY || originBody > BODY_SSB)
        return ASTRO_INVALID_BODY;

    /* Verify that all the state vectors are valid and have matching times. */
    for (i = 0; i < numBodies; ++i)
    {
        if (bodyStateArray[i].status != ASTRO_SUCCESS)
            return ASTRO_INVALID_PARAMETER;

        if (bodyStateArray[i].t.tt != time.tt)
            return ASTRO_INCONSISTENT_TIMES;
    }

    *simOut = sim = (astro_grav_sim_t *) calloc(1, sizeof(astro_grav_sim_t));
    if (sim == NULL)
        return ASTRO_OUT_OF_MEMORY;

    sim->originBody = originBody;
    sim->numBodies = numBodies;
    sim->prev = &(sim->endpoint[0]);
    sim->curr = &(sim->endpoint[1]);
    sim->curr->time = time;

    if (numBodies > 0)
    {
        sim->prev->bodies = (body_grav_calc_t *) calloc(numBodies, sizeof(body_grav_calc_t));
        sim->curr->bodies = (body_grav_calc_t *) calloc(numBodies, sizeof(body_grav_calc_t));
        if (sim->prev->bodies == NULL || sim->curr->bodies == NULL)
        {
            status = ASTRO_OUT_OF_MEMORY;
            goto fail;
        }
    }

    /* Remember the initial states of all the bodies as "current". */
    /* Convert from the public type astro_state_t to our internal type body_grav_calc_t. */
    array = sim->curr->bodies;
    for (i = 0; i < numBodies; ++i)
    {
        array[i].tt  = bodyStateArray[i].t.tt;
        array[i].r.x = bodyStateArray[i].x;
        array[i].r.y = bodyStateArray[i].y;
        array[i].r.z = bodyStateArray[i].z;
        array[i].v.x = bodyStateArray[i].vx;
        array[i].v.y = bodyStateArray[i].vy;
        array[i].v.z = bodyStateArray[i].vz;
    }

    /* Calculate the state of the Sun and planets. */
    CalcSolarSystem(sim);

    /*
        We need to do all the physics calculations in barycentric coordinates.
        But the caller can provide the input vectors with respect to any body.
        Correct the input body state vectors for the specified coordinate origin.
    */
    if (originBody != BODY_SSB)
    {
        /* Determine the barycentric state of the origin body. */
        astro_state_vector_t originState = GravSimOriginState(sim);
        if (originState.status != ASTRO_SUCCESS)
        {
            status = originState.status;
            goto fail;
        }

        /* Add barycentric origin to origin-centric body to obtain barycentric body. */
        for (i = 0; i < numBodies; ++i)
        {
            array[i].r.x += originState.x;
            array[i].r.y += originState.y;
            array[i].r.z += originState.z;
            array[i].v.x += originState.vx;
            array[i].v.y += originState.vy;
            array[i].v.z += originState.vz;
        }
    }

    /* Calculate the net acceleration experienced by the small bodies. */
    CalcBodyAccelerations(sim);

    /* To prepare for a possible swap operation, duplicate the current state into the previous state. */
    GravSimDuplicate(sim);

    return ASTRO_SUCCESS;

fail:
    Astronomy_GravSimFree(sim);
    *simOut = NULL;
    return status;
}


/**
 * @brief Advances a gravity simulation by a small time step.
 *
 * @param sim
 *      A simulation object that was created by a prior call to #Astronomy_GravSimInit.
 *
 * @param time
 *      A time that is a small increment away from the current simulation time.
 *      It is up to the developer to figure out an appropriate time increment.
 *      Depending on the trajectories, a smaller or larger increment
 *      may be needed for the desired accuracy. Some experimentation may be needed.
 *      Generally, bodies that stay in the outer Solar System and move slowly can
 *      use larger time steps.  Bodies that pass into the inner Solar System and
 *      move faster will need a smaller time step to maintain accuracy.
 *      The `time` value may be after or before the current simulation time
 *      to move forward or backward in time.
 *
 * @param numBodies
 *      The number of bodies whose state vectors are to be updated.
 *      This is the number of elements in the `bodyStateArray`.
 *      This parameter is passed as a sanity check, and must be equal
 *      to the value passed to #Astronomy_GravSimInit when `sim` was created.
 *
 * @param bodyStateArray
 *      An array big enough to hold `numBodies` state vectors, to receive
 *      the updated positions and velocities of the simulated small bodies.
 *      Alternatively, `bodyStateArray` may be NULL if the output of this
 *      simulation step is not needed. This makes the call slightly faster.
 *
 * @return
 *      `ASTRO_SUCCESS` if the calculation was successful.
 *      Otherwise, an error code if something went wrong, in which case
 *      the simulation should be considered "broken". This means there
 *      is no reliable output in `bodyStateArray` and that no more calculations
 *      can be performed with `sim`.
 */
astro_status_t Astronomy_GravSimUpdate(
    astro_grav_sim_t *sim,
    astro_time_t time,
    int numBodies,
    astro_state_vector_t *bodyStateArray)
{
    terse_vector_t acc;
    double dt;      /* terrestrial time increment */
    int i;

    /*
        The caller's understanding of the number of bodies must match the actual
        array size in `sim`, or we risk corrupting/accessing invalid memory.
    */
    if (numBodies != sim->numBodies)
        return ASTRO_INVALID_PARAMETER;

    dt = time.tt - sim->curr->time.tt;

    if (dt == 0.0)
    {
        /*
            Special case: the time has not changed, so skip the usual physics calculations.
            This allows a way for the caller to query the current state if desired.
            It is also necessary to avoid dividing by `dt` if `dt` is zero.
            To prepare for a possible swap operation, duplicate the current state into the previous state.
        */
        GravSimDuplicate(sim);
    }
    else
    {
        /* Swap the current state and the previous state. Then calculate the new current state. */
        Astronomy_GravSimSwap(sim);

        /* Update the current time. This is the only place we have a full (tt,ut) pair. */
        /* All of the Newtonian dynamics are calculated using tt only. */
        sim->curr->time = time;

        /* Now that sim->time is set, it is safe to call `CalcSolarSystem`. */
        CalcSolarSystem(sim);

        for (i = 0; i < numBodies; ++i)
        {
            /*
                Estimate the positions of the small bodies as if their
                current accelerations apply across the whole time interval.
                approx_pos = pos1 + vel1*dt + (1/2)acc*dt^2
            */
            const body_grav_calc_t *prev = &sim->prev->bodies[i];
            sim->curr->bodies[i].r = UpdatePosition(dt, prev->r, prev->v, prev->a);
        }

        /*
            Calculate the acceleration experienced by the small bodies
            at their respective approximate next locations.
        */
        CalcBodyAccelerations(sim);

        for (i = 0; i < numBodies; ++i)
        {
            const body_grav_calc_t *prev = &sim->prev->bodies[i];
            body_grav_calc_t *curr = &sim->curr->bodies[i];

            /*
                Calculate the average of the acceleration vectors
                experienced by the previous body positions and
                their estimated next positions.
                These become estimates of the mean effective accelerations over the whole interval.
            */
            acc = VecMean(prev->a, curr->a);

            /*
                Refine the estimates of position and velocity at the next time step,
                using the mean acceleration as a better approximation of the
                continuously changing acceleration acting on each body.
            */
            curr->tt = time.tt;
            curr->r = UpdatePosition(dt, prev->r, prev->v, acc);
            curr->v = UpdateVelocity(dt, prev->v, acc);
        }

        /*
            Re-calculate accelerations experienced by each body.
            These will be needed for the next simulation step (if any).
            Also, they will be potentially useful if some day we add
            a function to query the acceleration vectors for the bodies.
        */
        CalcBodyAccelerations(sim);
    }

    /*
        Translate our internal calculations of body positions
        and velocities into state vectors that the caller can understand.
        But if the output buffer `bodyStateArray` is NULL, it means
        the caller wanted us to update the simulation state without
        returning any output.
    */
    if (bodyStateArray != NULL)
    {
        for (i = 0; i < numBodies; ++i)
            bodyStateArray[i] = ExportGravCalc(sim->curr->bodies[i], time);

        if (sim->originBody != BODY_SSB)
        {
            /* Determine the barycentric state of the origin body. */
            astro_state_vector_t originState = GravSimOriginState(sim);
            if (originState.status != ASTRO_SUCCESS)
                return originState.status;

            /* Subtract vectors to convert barycentric states to origin-centric states. */
            for (i = 0; i < numBodies; ++i)
            {
                bodyStateArray[i].x  -= originState.x;
                bodyStateArray[i].y  -= originState.y;
                bodyStateArray[i].z  -= originState.z;
                bodyStateArray[i].vx -= originState.vx;
                bodyStateArray[i].vy -= originState.vy;
                bodyStateArray[i].vz -= originState.vz;
            }
        }
    }

    return ASTRO_SUCCESS;
}


/**
 * @brief Get the position and velocity of a Solar System body included in the simulation.
 *
 * In order to simulate the movement of small bodies through the Solar System,
 * the simulator needs to calculate the state vectors for the Sun and planets.
 *
 * If an application wants to know the positions of one or more of the planets
 * in addition to the small bodies, this function provides a way to obtain
 * their state vectors. This is provided for the sake of efficiency, to avoid
 * redundant calculations.
 *
 * @param sim
 *      A gravity simulator object created by a successful call to #Astronomy_GravSimInit.
 *
 * @param body
 *      The Sun, Mercury, Venus, Earth, Mars, Jupiter, Saturn, Uranus, or Neptune.
 *
 * @return
 *      If the given body is part of the set of calculated bodies
 *      (Sun and planets), returns the current time step's state
 *      vector for that body, expressed in the coordinate system
 *      that was specified by the `originBody` parameter to #Astronomy_GravSimInit.
 *      Success is indicated by the returned structure's `status` field holding
 *      `ASTRO_SUCCESS`. Any other `status` value indicates an error, meaning
 *      the returned state vector is invalid.
 */
astro_state_vector_t Astronomy_GravSimBodyState(
    astro_grav_sim_t *sim,
    astro_body_t body)
{
    astro_state_vector_t state;
    body_state_t *bptr;

    bptr = GravSimBodyStatePtr(sim, body);
    if (bptr == NULL)
        return StateVecError(ASTRO_INVALID_BODY, sim->curr->time);

    state = GravSimOriginState(sim);
    if (state.status != ASTRO_SUCCESS)
        return state;

    /*
        Subtract the origin's state from the body's barycentric
        state to get the body in the desired reference frame.
        state.t and state.status are already initialized correctly.
    */

    state.x  = bptr->r.x - state.x;
    state.y  = bptr->r.y - state.y;
    state.z  = bptr->r.z - state.z;
    state.vx = bptr->v.x - state.vx;
    state.vy = bptr->v.y - state.vy;
    state.vz = bptr->v.z - state.vz;

    return state;
}


/**
 * @brief Exchange the current time step with the previous time step.
 *
 * Sometimes it is helpful to "explore" various times near a given
 * simulation time step, while repeatedly returning to the original
 * time step. For example, when backdating a position for light travel
 * time, the caller may wish to repeatedly try different amounts of
 * backdating. When the backdating solver has converged, the caller
 * wants to leave the simulation in its original state.
 *
 * This function allows a single "undo" of a simulation, and does so
 * very efficiently.
 *
 * Usually this function will be called immediately after a matching
 * call to #Astronomy_GravSimUpdate. It has the effect of rolling
 * back the most recent update. If called twice in a row, it reverts
 * the swap and thus has no net effect.
 *
 * #Astronomy_GravSimInit initializes the current state and previous
 * state to be identical. Both states represent the `time` parameter that was
 * passed into the initializer. Therefore, `Astronomy_GravSimSwap` will
 * have no effect from the caller's point of view when passed a simulator
 * that has not yet been updated by a call to #Astronomy_GravSimUpdate.
 *
 * @param sim
 *      A gravity simulator object that was created by a prior call to #Astronomy_GravSimInit.
 */
void Astronomy_GravSimSwap(astro_grav_sim_t *sim)
{
    gravsim_endpoint_t *swap = sim->prev;
    sim->prev = sim->curr;
    sim->curr = swap;
}


/**
 * @brief Returns the time of the current simulation step.
 *
 * @param sim
 *      A gravity simulator object that was created by a prior call to #Astronomy_GravSimInit.
 */
astro_time_t Astronomy_GravSimTime(const astro_grav_sim_t *sim)
{
    return sim->curr->time;
}


/**
 * @brief Returns the number of small bodies represented in this simulation.
 *
 * When a simulation is created by a call to #Astronomy_GravSimInit,
 * the caller specifies the number of small bodies.
 * This function returns that same number, which may be convenient for a caller,
 * so that it does not need to track the body count separately.
 *
 * @param sim
 *      A gravity simulator object that was created by a prior call to #Astronomy_GravSimInit.
 */
int Astronomy_GravSimNumBodies(const astro_grav_sim_t *sim)
{
    return sim->numBodies;
}


/**
 * @brief Returns the body whose center is the coordinate origin that small bodies are referenced to.
 *
 * When a simulation is created by a call to #Astronomy_GravSimInit,
 * the caller specifies an `originBody` to indicate the coordinate origin
 * used to represent the small bodies being simulated.
 * This function returns that same #astro_body_t value.
 *
 * @param sim
 *      A gravity simulator object that was created by a prior call to #Astronomy_GravSimInit.
 */
astro_body_t Astronomy_GravSimOrigin(const astro_grav_sim_t *sim)
{
    return sim->originBody;
}


/**
 * @brief Releases memory allocated to a gravity simulator object.
 *
 * To avoid memory leaks, any successful call to #Astronomy_GravSimInit
 * must be paired with a matching call to `Astronomy_GravSimFree`.
 *
 * @param sim
 *      A gravity simulator object that was created by a prior call to #Astronomy_GravSimInit.
 */
void Astronomy_GravSimFree(astro_grav_sim_t *sim)
{
    if (sim != NULL)
    {
        free(sim->endpoint[0].bodies);
        free(sim->endpoint[1].bodies);
        free(sim);
    }
}


/*------------------ begin Pluto integrator ------------------*/

$ASTRO_PLUTO_TABLE();

/* FIXFIXFIX - Using a global is not thread-safe. Either add thread-locks or change API to accept a cache pointer. */
static body_segment_t *pluto_cache[PLUTO_NUM_STATES-1];


static int ClampIndex(double frac, int nsteps)
{
    int index = (int) floor(frac);
    if (index < 0)
        return 0;
    if (index >= nsteps)
        return nsteps-1;
    return index;
}


static astro_status_t GetSegment(int *seg_index, body_segment_t *cache[], double tt)
{
    int i;
    body_segment_t reverse;
    body_segment_t *seg;
    major_bodies_t bary;
    double step_tt, ramp;

    if (tt < PlutoStateTable[0].tt || tt > PlutoStateTable[PLUTO_NUM_STATES-1].tt)
    {
        /* We don't bother calculating a segment. Let the caller crawl backward/forward to this time. */
        *seg_index = -1;
        return ASTRO_SUCCESS;
    }

    /* See if we have a segment that straddles the requested time. */
    /* If so, return it. Otherwise, calculate it and return it. */

    *seg_index = ClampIndex((tt - PlutoStateTable[0].tt) / PLUTO_TIME_STEP, PLUTO_NUM_STATES-1);
    if (cache[*seg_index] == NULL)
    {
        /* Allocate memory for the segment (about 11K each). */
        seg = cache[*seg_index] = (body_segment_t *) calloc(1, sizeof(body_segment_t));
        if (seg == NULL)
            return ASTRO_OUT_OF_MEMORY;

        /* Calculate the segment. */
        /* Pick the pair of bracketing body states to fill the segment. */

        /* Each endpoint is exact. */
        seg->step[0] = GravFromState(&bary, &PlutoStateTable[*seg_index]);
        seg->step[PLUTO_NSTEPS-1] = GravFromState(&bary, &PlutoStateTable[*seg_index + 1]);

        /* Simulate forwards from the lower time bound. */
        step_tt = seg->step[0].tt;
        for (i=1; i < PLUTO_NSTEPS-1; ++i)
            seg->step[i] = GravSim(&bary, step_tt += PLUTO_DT, &seg->step[i-1]);

        /* Simulate backwards from the upper time bound. */
        step_tt = seg->step[PLUTO_NSTEPS-1].tt;
        reverse.step[PLUTO_NSTEPS-1] = seg->step[PLUTO_NSTEPS-1];
        for (i=PLUTO_NSTEPS-2; i > 0; --i)
            reverse.step[i] = GravSim(&bary, step_tt -= PLUTO_DT, &reverse.step[i+1]);

        /* Fade-mix the two series so that there are no discontinuities. */
        for (i=PLUTO_NSTEPS-2; i > 0; --i)
        {
            ramp = (double)i / (PLUTO_NSTEPS-1);
            seg->step[i].r = VecRamp(seg->step[i].r, reverse.step[i].r, ramp);
            seg->step[i].v = VecRamp(seg->step[i].v, reverse.step[i].v, ramp);
            seg->step[i].a = VecRamp(seg->step[i].a, reverse.step[i].a, ramp);
        }
    }

    return ASTRO_SUCCESS;
}


static body_grav_calc_t CalcPlutoOneWay(major_bodies_t *bary, const body_state_t *init_state, double target_tt, double dt)
{
    body_grav_calc_t calc;
    int i, n;

    calc = GravFromState(bary, init_state);
    n = (int) ceil((target_tt - calc.tt) / dt);
    for (i=0; i < n; ++i)
        calc = GravSim(bary, (i+1 == n) ? target_tt : (calc.tt + dt), &calc);

    return calc;
}


static astro_status_t CalcPluto(body_state_t *bstate, astro_time_t time, int helio)
{
    terse_vector_t acc, ra, rb, va, vb;
    major_bodies_t bary;
    const body_segment_t *seg;
    int seg_index, left;
    const body_grav_calc_t *s1;
    const body_grav_calc_t *s2;
    body_grav_calc_t calc;
    astro_status_t status;
    double ramp;

    memset(bstate, 0, sizeof(body_state_t));
    bstate->tt = time.tt;

    status = GetSegment(&seg_index, pluto_cache, time.tt);
    if (status != ASTRO_SUCCESS)
        return status;

    if (seg_index < 0)
    {
        /* The target time is outside the year range 0000..4000. */
        /* Calculate it by crawling backward from 0000 or forward from 4000. */
        /* FIXFIXFIX - This is super slow. Could optimize this with extra caching if needed. */
        if (time.tt < PlutoStateTable[0].tt)
            calc = CalcPlutoOneWay(&bary, &PlutoStateTable[0], time.tt, -PLUTO_DT);
        else
            calc = CalcPlutoOneWay(&bary, &PlutoStateTable[PLUTO_NUM_STATES-1], time.tt, +PLUTO_DT);

        bstate->r  = calc.r;
        bstate->v  = calc.v;
    }
    else
    {
        seg = pluto_cache[seg_index];
        left = ClampIndex((time.tt - seg->step[0].tt) / PLUTO_DT, PLUTO_NSTEPS-1);
        s1 = &seg->step[left];
        s2 = &seg->step[left+1];

        /* Find mean acceleration vector over the interval. */
        acc = VecMean(s1->a, s2->a);

        /* Use Newtonian mechanics to extrapolate away from t1 in the positive time direction. */
        ra = UpdatePosition(time.tt - s1->tt, s1->r, s1->v, acc);
        va = UpdateVelocity(time.tt - s1->tt, s1->v, acc);

        /* Use Newtonian mechanics to extrapolate away from t2 in the negative time direction. */
        rb = UpdatePosition(time.tt - s2->tt, s2->r, s2->v, acc);
        vb = UpdateVelocity(time.tt - s2->tt, s2->v, acc);

        /* Use fade in/out idea to blend the two position estimates. */
        ramp = (time.tt - s1->tt)/PLUTO_DT;
        bstate->r = VecRamp(ra, rb, ramp);
        bstate->v = VecRamp(va, vb, ramp);

        if (helio)
            MajorBodyBary(&bary, time.tt);
    }

    if (helio)
    {
        /* Convert barycentric coordinates back to heliocentric coordinates. */
        VecDecr(&bstate->r, bary.Sun.r);
        VecDecr(&bstate->v, bary.Sun.v);
    }

    return ASTRO_SUCCESS;
}

/*------------------ end Pluto integrator ------------------*/


/*---------------------- begin Jupiter moons ----------------------*/

$ASTRO_JUPITER_MOONS();

static astro_state_vector_t JupiterMoon_elem2pv(astro_time_t time, double mu, const double elem[6])
{
    /* Translation of FORTRAN subroutine ELEM2PV from: */
    /* https://ftp.imcce.fr/pub/ephem/satel/galilean/L1/L1.2/ */
    astro_state_vector_t state;
    double EE, DE, CE, SE, DLE, RSAM1, ASR, PHI, PSI, X1, Y1, VX1, VY1, F2, P2, Q2, PQ;

    const double A  = elem[0];
    const double AL = elem[1];
    const double K  = elem[2];
    const double H  = elem[3];
    const double Q  = elem[4];
    const double P  = elem[5];

    const double AN = sqrt(mu / (A*A*A));

    EE = AL + K*sin(AL) - H*cos(AL);
    do
    {
        CE = cos(EE);
        SE = sin(EE);
        DE = (AL - EE + K*SE - H*CE) / (1.0 - K*CE - H*SE);
        EE += DE;
    }
    while (fabs(DE) >= 1.0e-12);

    CE = cos(EE);
    SE = sin(EE);
    DLE = H*CE - K*SE;
    RSAM1 = -K*CE - H*SE;
    ASR = 1.0/(1.0 + RSAM1);
    PHI = sqrt(1.0 - K*K - H*H);
    PSI = 1.0/(1.0 + PHI);
    X1 = A*(CE - K - PSI*H*DLE);
    Y1 = A*(SE - H + PSI*K*DLE);
    VX1 = AN*ASR*A*(-SE - PSI*H*RSAM1);
    VY1 = AN*ASR*A*(+CE + PSI*K*RSAM1);
    F2 = 2.0*sqrt(1.0 - Q*Q - P*P);
    P2 = 1.0 - 2.0*P*P;
    Q2 = 1.0 - 2.0*Q*Q;
    PQ = 2.0*P*Q;

    state.x = X1*P2 + Y1*PQ;
    state.y = X1*PQ + Y1*Q2;
    state.z = (Q*Y1 - X1*P)*F2;

    state.vx = VX1*P2 + VY1*PQ;
    state.vy = VX1*PQ + VY1*Q2;
    state.vz = (Q*VY1 - VX1*P)*F2;

    state.t = time;
    state.status = ASTRO_SUCCESS;
    return state;
}

static astro_state_vector_t CalcJupiterMoon(astro_time_t time, int mindex)
{
    /* This is a translation of FORTRAN code by Duriez, Lainey, and Vienne: */
    /* https://ftp.imcce.fr/pub/ephem/satel/galilean/L1/L1.2/ */

    astro_state_vector_t state;
    int k;
    double arg;
    double elem[6];
    const jupiter_moon_t *m = &JupiterMoonModel[mindex];
    const double t = time.tt + 18262.5;     /* t = time since 1950-01-01T00:00:00Z */

    /* Calculate 6 orbital elements at the given time t. */

    elem[0] = 0.0;
    for (k = 0; k < m->a.nterms; ++k)
    {
        arg = m->a.term[k].phase + (t * m->a.term[k].frequency);
        elem[0] += m->a.term[k].amplitude * cos(arg);
    }

    elem[1] = m->al[0] + (t * m->al[1]);
    for (k = 0; k < m->l.nterms; ++k)
    {
        arg = m->l.term[k].phase + (t * m->l.term[k].frequency);
        elem[1] += m->l.term[k].amplitude * sin(arg);
    }
    elem[1] = fmod(elem[1], PI2);
    if (elem[1] < 0.0)
        elem[1] += PI2;

    elem[2] = elem[3] = 0.0;
    for (k = 0; k < m->z.nterms; ++k)
    {
        arg = m->z.term[k].phase + (t * m->z.term[k].frequency);
        elem[2] += m->z.term[k].amplitude * cos(arg);
        elem[3] += m->z.term[k].amplitude * sin(arg);
    }

    elem[4] = elem[5] = 0.0;
    for (k = 0; k < m->zeta.nterms; ++k)
    {
        arg = m->zeta.term[k].phase + (t * m->zeta.term[k].frequency);
        elem[4] += m->zeta.term[k].amplitude * cos(arg);
        elem[5] += m->zeta.term[k].amplitude * sin(arg);
    }

    /* Convert the oribital elements into position vectors in the Jupiter equatorial system (JUP). */
    state = JupiterMoon_elem2pv(time, m->mu, elem);

    /* Re-orient position and velocity vectors from Jupiter-equatorial (JUP) to Earth-equatorial in J2000 (EQJ). */
    return Astronomy_RotateState(Rotation_JUP_EQJ, state);
}


/**
 * @brief Calculates jovicentric positions and velocities of Jupiter's largest 4 moons.
 *
 * Calculates position and velocity vectors for Jupiter's moons
 * Io, Europa, Ganymede, and Callisto, at the given date and time.
 * The vectors are jovicentric (relative to the center of Jupiter).
 * Their orientation is the Earth's equatorial system at the J2000 epoch (EQJ).
 * The position components are expressed in astronomical units (AU), and the
 * velocity components are in AU/day.
 *
 * To convert to heliocentric position vectors, call #Astronomy_HelioVector
 * with `BODY_JUPITER` to get Jupiter's heliocentric position, then
 * add the jovicentric positions.
 *
 * Likewise, you can call #Astronomy_GeoVector
 * with `BODY_JUPITER` to convert to geocentric positions.
 * However, you will have to manually correct for light travel time
 * from the Jupiter system to Earth to figure out what time to pass
 * to `Astronomy_JupiterMoons` to get an accurate picture
 * of how Jupiter and its moons look from Earth.
 *
 * @param time  The date and time for which to calculate the position vectors.
 * @return Position vectors of Jupiter's largest 4 moons, as described above.
 */
astro_jupiter_moons_t Astronomy_JupiterMoons(astro_time_t time)
{
    astro_jupiter_moons_t jm;

    jm.io       = CalcJupiterMoon(time, 0);
    jm.europa   = CalcJupiterMoon(time, 1);
    jm.ganymede = CalcJupiterMoon(time, 2);
    jm.callisto = CalcJupiterMoon(time, 3);

    return jm;
}

/*---------------------- end Jupiter moons ----------------------*/


/**
 * @brief Calculates heliocentric Cartesian coordinates of a body in the J2000 equatorial system.
 *
 * This function calculates the position of the given celestial body as a vector,
 * using the center of the Sun as the origin.  The result is expressed as a Cartesian
 * vector in the J2000 equatorial system: the coordinates are based on the mean equator
 * of the Earth at noon UTC on 1 January 2000.
 *
 * The position is not corrected for light travel time or aberration.
 * This is different from the behavior of #Astronomy_GeoVector.
 *
 * If given an invalid value for `body`, this function will fail. The caller should always check
 * the `status` field inside the returned #astro_vector_t for `ASTRO_SUCCESS` (success)
 * or any other value (failure) before trusting the resulting vector.
 *
 * @param body
 *      A body for which to calculate a heliocentric position: the Sun, Moon, any of the planets,
 *      the Solar System Barycenter (SSB), or the Earth Moon Barycenter (EMB).
 *      Can also be a star defined by #Astronomy_DefineStar.
 * @param time  The date and time for which to calculate the position.
 * @return      A heliocentric position vector of the center of the given body.
 */
astro_vector_t Astronomy_HelioVector(astro_body_t body, astro_time_t time)
{
    astro_vector_t vector, earth;
    body_state_t bstate;
    stardef_t *star;

    star = UserDefinedStar(body);
    if (star != NULL)
    {
        astro_spherical_t sphere;
        sphere.lat = star->dec;
        sphere.lon = 15.0 * star->ra;
        sphere.dist = star->dist;
        sphere.status = ASTRO_SUCCESS;
        return Astronomy_VectorFromSphere(sphere, time);
    }

    switch (body)
    {
    case BODY_SUN:
        vector.status = ASTRO_SUCCESS;
        vector.x = 0.0;
        vector.y = 0.0;
        vector.z = 0.0;
        vector.t = time;
        return vector;

    case BODY_MERCURY:
    case BODY_VENUS:
    case BODY_EARTH:
    case BODY_MARS:
    case BODY_JUPITER:
    case BODY_SATURN:
    case BODY_URANUS:
    case BODY_NEPTUNE:
        return CalcVsop(&vsop[body], time);

    case BODY_PLUTO:
        vector.t = time;
        vector.status = CalcPluto(&bstate, time, 1);
        if (vector.status != ASTRO_SUCCESS)
        {
            vector.x = vector.y = vector.z = NAN;
        }
        else
        {
            vector.x = bstate.r.x;
            vector.y = bstate.r.y;
            vector.z = bstate.r.z;
        }
        return vector;

    case BODY_MOON:
        vector = Astronomy_GeoMoon(time);
        earth = CalcEarth(time);
        vector.x += earth.x;
        vector.y += earth.y;
        vector.z += earth.z;
        return vector;

    case BODY_EMB:
        vector = Astronomy_GeoMoon(time);
        earth = CalcEarth(time);
        vector.x = earth.x + (vector.x / (1.0 + EARTH_MOON_MASS_RATIO));
        vector.y = earth.y + (vector.y / (1.0 + EARTH_MOON_MASS_RATIO));
        vector.z = earth.z + (vector.z / (1.0 + EARTH_MOON_MASS_RATIO));
        return vector;

    case BODY_SSB:
        return CalcSolarSystemBarycenter(time);

    default:
        return VecError(ASTRO_INVALID_BODY, time);
    }
}

/**
 * @brief Calculates the distance from a body to the Sun at a given time.
 *
 * Given a date and time, this function calculates the distance between
 * the center of `body` and the center of the Sun.
 * For the planets Mercury through Neptune, this function is significantly
 * more efficient than calling #Astronomy_HelioVector followed by #Astronomy_VectorLength.
 *
 * @param body
 *      A body for which to calculate a heliocentric distance:
 *      the Sun, Moon, any of the planets, or a user-defined star.
 *
 * @param time
 *      The date and time for which to calculate the heliocentric distance.
 *
 * @return
 *      If successful, an #astro_func_result_t structure whose `status` is `ASTRO_SUCCESS`
 *      and whose `value` holds the heliocentric distance in AU.
 *      Otherwise, `status` reports an error condition.
 */
astro_func_result_t Astronomy_HelioDistance(astro_body_t body, astro_time_t time)
{
    astro_vector_t vector;
    astro_func_result_t result;
    stardef_t *star;

    star = UserDefinedStar(body);
    if (star != NULL)
    {
        result.status = ASTRO_SUCCESS;
        result.value = star->dist;
        return result;
    }

    switch (body)
    {
    case BODY_SUN:
        result.status = ASTRO_SUCCESS;
        result.value = 0.0;
        return result;

    case BODY_MERCURY:
    case BODY_VENUS:
    case BODY_EARTH:
    case BODY_MARS:
    case BODY_JUPITER:
    case BODY_SATURN:
    case BODY_URANUS:
    case BODY_NEPTUNE:
        result.status = ASTRO_SUCCESS;
        result.value = VsopHelioDistance(&vsop[body], time);
        return result;

    default:
        /* For non-VSOP objects, fall back to taking the length of the heliocentric vector. */
        vector = Astronomy_HelioVector(body, time);
        if (vector.status != ASTRO_SUCCESS)
            return FuncError(vector.status);
        result.status = ASTRO_SUCCESS;
        result.value = Astronomy_VectorLength(vector);
        return result;
    }
}


/**
 * @brief Solve for light travel time of a vector function.
 *
 * When observing a distant object, for example Jupiter as seen from Earth,
 * the amount of time it takes for light to travel from the object to the
 * observer can significantly affect the object's apparent position.
 * This function is a generic solver that figures out how long in the
 * past light must have left the observed object to reach the observer
 * at the specified observation time. It uses a context/function pair
 * as a generic interface that expresses an arbitrary position vector
 * as a function of time.
 *
 * This function repeatedly calls `func`, passing `context` and a series of time
 * estimates in the past. Then `func` must return a relative position vector between
 * the observer and the target. `Astronomy_CorrectLightTravel` keeps calling
 * `func` with more and more refined estimates of the time light must have
 * left the target to arrive at the observer.
 *
 * For common use cases, it is simpler to use #Astronomy_BackdatePosition
 * for calculating the light travel time correction of one body observing another body.
 *
 * For geocentric calculations, #Astronomy_GeoVector also backdates the returned
 * position vector for light travel time, only it returns the observation time in
 * the returned vector's `t` field rather than the backdated time.
 *
 * @param context   Holds any parameters needed by `func`.
 * @param func      Pointer to a function that returns a relative position vector as a function of time.
 * @param time      The observation time for which to solve for light travel delay.
 * @return
 *      The position vector returned by `func` at the solved backdated time.
 *      On success, the vector will hold `ASTRO_SUCCESS` in its `status` field,
 *      the backdated time in its `t` field, along with the apparent relative position.
 *      If an error occurs, `status` will hold an error code and the remaining fields
 *      should be ignored.
 */
astro_vector_t Astronomy_CorrectLightTravel(
    void *context,
    astro_position_func_t func,
    astro_time_t time)
{
    int iter;
    astro_time_t ltime, ltime2;
    astro_vector_t pos;
    double distance, dt;

    ltime = time;
    for (iter = 0; iter < 10; ++iter)
    {
        pos = func(context, ltime);
        if (pos.status != ASTRO_SUCCESS)
            return pos;

        distance = Astronomy_VectorLength(pos);

        /*
            This solver does not support more than one light-day of distance,
            because that would cause convergence problems and inaccurate
            values for stellar aberration angles.
        */
        if (distance > C_AUDAY)
            return VecError(ASTRO_INVALID_PARAMETER, time);

        ltime2 = Astronomy_AddDays(time, -distance/C_AUDAY);
        dt = fabs(ltime2.tt - ltime.tt);
        if (dt < 1.0e-9)        /* 86.4 microseconds */
            return pos;

        ltime = ltime2;
    }
    return VecError(ASTRO_NO_CONVERGE, time);   /* light travel time solver did not converge */
}


/** @cond DOXYGEN_SKIP */
typedef struct
{
    astro_body_t        observerBody;
    astro_body_t        targetBody;
    astro_aberration_t  aberration;
    astro_vector_t      observerPos;          /* used only when aberration == NO_ABERRATION */
}
backdate_context_t;
/** @endcond */


static astro_vector_t BodyPosition(void *context, astro_time_t time)
{
    const backdate_context_t *b = (const backdate_context_t *)context;
    astro_vector_t observerPos, pos;

    if (b->aberration == NO_ABERRATION)
    {
        /* No aberration, so use the pre-calculated initial position of the observer body. */
        observerPos = b->observerPos;
    }
    else
    {
        /*
            The following discussion is worded with the observer body being the Earth,
            which is often the case. However, the same reasoning applies to any observer body
            without loss of generality.

            To include aberration, make a good first-order approximation
            by backdating the Earth's position also.
            This is confusing, but it works for objects within the Solar System
            because the distance the Earth moves in that small amount of light
            travel time (a few minutes to a few hours) is well approximated
            by a line segment that substends the angle seen from the remote
            body viewing Earth. That angle is pretty close to the aberration
            angle of the moving Earth viewing the remote body.
            In other words, both of the following approximate the aberration angle:
                (transverse distance Earth moves) / (distance to body)
                (transverse speed of Earth) / (speed of light).
        */
        observerPos = Astronomy_HelioVector(b->observerBody, time);
    }

    if (observerPos.status != ASTRO_SUCCESS)
        return observerPos;

    pos = Astronomy_HelioVector(b->targetBody, time);
    if (pos.status == ASTRO_SUCCESS)
    {
        /* Convert heliocentric body position to observer-centric position. */
        pos.x -= observerPos.x;
        pos.y -= observerPos.y;
        pos.z -= observerPos.z;
    }
    return pos;
}


/**
 * @brief Solve for light travel time correction of apparent position.
 *
 * When observing a distant object, for example Jupiter as seen from Earth,
 * the amount of time it takes for light to travel from the object to the
 * observer can significantly affect the object's apparent position.
 *
 * This function solves the light travel time correction for the apparent
 * relative position vector of a target body as seen by an observer body
 * at a given observation time.
 *
 * For geocentric calculations, #Astronomy_GeoVector also includes light
 * travel time correction, but the time `t` embedded in its returned vector
 * refers to the observation time, not the backdated time that light left
 * the observed body. Thus `Astronomy_BackdatePosition` provides direct
 * access to the light departure time for callers that need it.
 *
 * For a more generalized light travel correction solver, see #Astronomy_CorrectLightTravel.
 *
 * @param time          The time of observation.
 * @param observerBody  The body to be used as the observation location.
 * @param targetBody    The body to be observed.
 * @param aberration    `ABERRATION` to correct for aberration, or `NO_ABERRATION` to leave uncorrected.
 *
 * @return
 *      On success, the position vector at the solved backdated time.
 *      The returned vector will hold `ASTRO_SUCCESS` in its `status` field,
 *      the backdated time in its `t` field, along with the apparent relative position.
 *      If an error occurs, `status` will hold an error code and the remaining fields should be ignored.
 */
astro_vector_t Astronomy_BackdatePosition(
    astro_time_t time,
    astro_body_t observerBody,
    astro_body_t targetBody,
    astro_aberration_t aberration)
{
    if (UserDefinedStar(targetBody))
    {
        /*
            This is a user-defined star, which must be treated as a special case.
            First, we assume its heliocentric position does not change with time.
            Second, we assume its heliocentric position has already been corrected
            for light-travel time, its coordinates given as it appears on Earth at the present.
            Therefore, no backdating is applied.
        */
        astro_vector_t ovec, tvec, vec;
        double rx, ry, rz, s;
        astro_state_vector_t ostate;

        tvec = Astronomy_HelioVector(targetBody, time);
        if (tvec.status != ASTRO_SUCCESS)
            return tvec;

        switch (aberration)
        {
        case NO_ABERRATION:
            /* Return the star's position as seen from the observer. */
            ovec = Astronomy_HelioVector(observerBody, time);
            if (ovec.status != ASTRO_SUCCESS)
                return ovec;
            vec.x = tvec.x - ovec.x;
            vec.y = tvec.y - ovec.y;
            vec.z = tvec.z - ovec.z;
            vec.t = time;
            vec.status = ASTRO_SUCCESS;
            return vec;

        case ABERRATION:
            /*
                (Observer velocity) - (light vector) = (Aberration-corrected direction to target body).
                Note that this is an approximation, because technically the light vector should
                be measured in barycentric coordinates, not heliocentric. The error is very small.
            */
            ostate = Astronomy_HelioState(observerBody, time);
            if (ostate.status != ASTRO_SUCCESS)
                return VecError(ostate.status, time);

            rx = tvec.x - ostate.x;
            ry = tvec.y - ostate.y;
            rz = tvec.z - ostate.z;
            s = C_AUDAY / sqrt(rx*rx + ry*ry + rz*rz);

            vec.x = rx + ostate.vx/s;
            vec.y = ry + ostate.vy/s;
            vec.z = rz + ostate.vz/s;
            vec.t = time;
            vec.status = ASTRO_SUCCESS;
            return vec;

        default:
            return VecError(ASTRO_INVALID_PARAMETER, time);
        }
    }
    else
    {
        backdate_context_t context;

        context.observerBody = observerBody;
        context.targetBody   = targetBody;
        context.aberration   = aberration;
        switch (aberration)
        {
        case NO_ABERRATION:
            /* Without aberration, we need the observer body position at the observation time only. */
            /* For efficiency, calculate it once and hold onto it, so `BodyPosition` can keep using it. */
            context.observerPos = Astronomy_HelioVector(observerBody, time);
            break;

        case ABERRATION:
            /* With aberration, `BackdatePosition` will calculate the observer body state at different times. */
            /* Therefore, do not waste time calculating it at the observation time. */
            /* Initialize the memory with an explicitly invalid value. */
            context.observerPos = VecError(ASTRO_NOT_INITIALIZED, time);
            break;

        default:
            return VecError(ASTRO_INVALID_PARAMETER, time);
        }

        return Astronomy_CorrectLightTravel(&context, BodyPosition, time);
    }
}


/**
 * @brief Calculates geocentric Cartesian coordinates of a body in the J2000 equatorial system.
 *
 * This function calculates the position of the given celestial body as a vector,
 * using the center of the Earth as the origin.  The result is expressed as a Cartesian
 * vector in the J2000 equatorial system: the coordinates are based on the mean equator
 * of the Earth at noon UTC on 1 January 2000.
 *
 * If given an invalid value for `body`, this function will fail. The caller should always check
 * the `status` field inside the returned #astro_vector_t for `ASTRO_SUCCESS` (success)
 * or any other value (failure) before trusting the resulting vector.
 *
 * Unlike #Astronomy_HelioVector, this function corrects for light travel time.
 * This means the position of the body is "back-dated" by the amount of time it takes
 * light to travel from that body to an observer on the Earth.
 *
 * Also, the position can optionally be corrected for
 * [aberration](https://en.wikipedia.org/wiki/Aberration_of_light), an effect
 * causing the apparent direction of the body to be shifted due to transverse
 * movement of the Earth with respect to the rays of light coming from that body.
 *
 * @param body
 *      A body for which to calculate a heliocentric position: the Sun, Moon, or any of the planets.
 *      Can also be a star defined by #Astronomy_DefineStar.
 * @param time          The date and time for which to calculate the position.
 * @param aberration    `ABERRATION` to correct for aberration, or `NO_ABERRATION` to leave uncorrected.
 * @return              A geocentric position vector of the center of the given body.
 */
astro_vector_t Astronomy_GeoVector(astro_body_t body, astro_time_t time, astro_aberration_t aberration)
{
    astro_vector_t vector;

    switch (body)
    {
    case BODY_EARTH:
        /* The Earth's geocentric coordinates are always (0,0,0). */
        vector.status = ASTRO_SUCCESS;
        vector.x = 0.0;
        vector.y = 0.0;
        vector.z = 0.0;
        break;

    case BODY_MOON:
        /* The moon is so close, aberration and light travel time don't matter. */
        vector = Astronomy_GeoMoon(time);
        break;

    default:
        /* For all other bodies, apply light travel time correction. */
        vector = Astronomy_BackdatePosition(time, BODY_EARTH, body, aberration);
        break;
    }

    vector.t = time;    /* tricky: return the observation time, not the backdated time */
    return vector;
}


/**
 * @brief  Calculates barycentric position and velocity vectors for the given body.
 *
 * Given a body and a time, calculates the barycentric position and velocity
 * vectors for the center of that body at that time.
 * The vectors are expressed in J2000 mean equator coordinates (EQJ).
 *
 * @param body
 *      The celestial body whose barycentric state vector is to be calculated.
 *      Supported values are `BODY_SUN`, `BODY_MOON`, `BODY_EMB`, `BODY_SSB`, and all planets:
 *      `BODY_MERCURY`, `BODY_VENUS`, `BODY_EARTH`, `BODY_MARS`, `BODY_JUPITER`,
 *      `BODY_SATURN`, `BODY_URANUS`, `BODY_NEPTUNE`, `BODY_PLUTO`.
 * @param time
 *      The date and time for which to calculate position and velocity.
 * @return
 *      A structure that contains barycentric position and velocity vectors.
 */
astro_state_vector_t Astronomy_BaryState(astro_body_t body, astro_time_t time)
{
    astro_state_vector_t state;
    major_bodies_t bary;
    body_state_t planet, earth;

    if (body == BODY_SSB)
    {
        /* Trivial case: the solar system barycenter itself. */
        state.status = ASTRO_SUCCESS;
        state.x = state.y = state.z = 0.0;
        state.vx = state.vy = state.vz = 0.0;
        state.t = time;
        return state;
    }

    if (body == BODY_PLUTO)
    {
        astro_status_t status = CalcPluto(&planet, time, 0);
        if (status != ASTRO_SUCCESS)
            return StateVecError(status, time);
        return ExportState(planet, time);
    }

    MajorBodyBary(&bary, time.tt);

    switch (body)
    {
    /* If the caller is asking for one of the major bodies, we can immediately return the answer. */
    case BODY_SUN:      return ExportState(bary.Sun,     time);
    case BODY_JUPITER:  return ExportState(bary.Jupiter, time);
    case BODY_SATURN:   return ExportState(bary.Saturn,  time);
    case BODY_URANUS:   return ExportState(bary.Uranus,  time);
    case BODY_NEPTUNE:  return ExportState(bary.Neptune, time);

    /* Handle the remaining VSOP bodies: Mercury, Venus, Earth, Mars. */
    case BODY_MERCURY:
    case BODY_VENUS:
    case BODY_EARTH:
    case BODY_MARS:
        planet = CalcVsopPosVel(&vsop[body], time.tt);
        /* BarySun + HelioBody = BaryBody */
        state.x  = bary.Sun.r.x + planet.r.x;
        state.y  = bary.Sun.r.y + planet.r.y;
        state.z  = bary.Sun.r.z + planet.r.z;
        state.vx = bary.Sun.v.x + planet.v.x;
        state.vy = bary.Sun.v.y + planet.v.y;
        state.vz = bary.Sun.v.z + planet.v.z;
        state.t  = time;
        state.status = ASTRO_SUCCESS;
        return state;

    case BODY_MOON:
    case BODY_EMB:
        earth = CalcVsopPosVel(&vsop[BODY_EARTH], time.tt);
        if (body == BODY_MOON)
            state = Astronomy_GeoMoonState(time);
        else
            state = Astronomy_GeoEmbState(time);
        state.x  += bary.Sun.r.x + earth.r.x;
        state.y  += bary.Sun.r.y + earth.r.y;
        state.z  += bary.Sun.r.z + earth.r.z;
        state.vx += bary.Sun.v.x + earth.v.x;
        state.vy += bary.Sun.v.y + earth.v.y;
        state.vz += bary.Sun.v.z + earth.v.z;
        return state;

    default:
        return StateVecError(ASTRO_INVALID_BODY, time);
    }
}


/**
 * @brief  Calculates heliocentric position and velocity vectors for the given body.
 *
 * Given a body and a time, calculates the position and velocity
 * vectors for the center of that body at that time, relative to the center of the Sun.
 * The vectors are expressed in J2000 mean equator coordinates (EQJ).
 * If you need the position vector only, it is more efficient to call #Astronomy_HelioVector.
 * The Sun's center is a non-inertial frame of reference. In other words, the Sun
 * experiences acceleration due to gravitational forces, mostly from the larger
 * planets (Jupiter, Saturn, Uranus, and Neptune). If you want to calculate momentum,
 * kinetic energy, or other quantities that require a non-accelerating frame
 * of reference, consider using #Astronomy_BaryState instead.
 *
 * @param body
 *      The celestial body whose heliocentric state vector is to be calculated.
 *      Supported values are `BODY_SUN`, `BODY_MOON`, `BODY_EMB`, `BODY_SSB`, and all planets:
 *      `BODY_MERCURY`, `BODY_VENUS`, `BODY_EARTH`, `BODY_MARS`, `BODY_JUPITER`,
 *      `BODY_SATURN`, `BODY_URANUS`, `BODY_NEPTUNE`, `BODY_PLUTO`.
 *      Also allowed to be a user-defined star created by #Astronomy_DefineStar.
 * @param time
 *      The date and time for which to calculate position and velocity.
 * @return
 *      A structure that contains heliocentric position and velocity vectors.
 */
astro_state_vector_t Astronomy_HelioState(astro_body_t body, astro_time_t time)
{
    astro_status_t status;
    astro_state_vector_t state;
    major_bodies_t bary;
    body_state_t planet, earth;

    if (UserDefinedStar(body))
    {
        astro_vector_t vec = Astronomy_HelioVector(body, time);
        state.x = vec.x;
        state.y = vec.y;
        state.z = vec.z;
        state.vx = state.vy = state.vz = 0.0;
        state.t = time;
        state.status = vec.status;
        return state;
    }

    switch (body)
    {
    case BODY_SUN:
        /* Trivial case: the Sun is the origin of the heliocentric frame. */
        state.status = ASTRO_SUCCESS;
        state.x = state.y = state.z = 0.0;
        state.vx = state.vy = state.vz = 0.0;
        state.t = time;
        return state;

    case BODY_SSB:
        /* Calculate the barycentric Sun. Then the negative of that is the heliocentric SSB. */
        MajorBodyBary(&bary, time.tt);
        state.x  = -bary.Sun.r.x;
        state.y  = -bary.Sun.r.y;
        state.z  = -bary.Sun.r.z;
        state.vx = -bary.Sun.v.x;
        state.vy = -bary.Sun.v.y;
        state.vz = -bary.Sun.v.z;
        state.t  = time;
        state.status = ASTRO_SUCCESS;
        return state;

    case BODY_MERCURY:
    case BODY_VENUS:
    case BODY_EARTH:
    case BODY_MARS:
    case BODY_JUPITER:
    case BODY_SATURN:
    case BODY_URANUS:
    case BODY_NEPTUNE:
        /* Planets included in the VSOP87 model. */
        planet = CalcVsopPosVel(&vsop[body], time.tt);
        return ExportState(planet, time);

    case BODY_PLUTO:
        status = CalcPluto(&planet, time, 1);
        if (status != ASTRO_SUCCESS)
            return StateVecError(status, time);
        return ExportState(planet, time);

    case BODY_MOON:
    case BODY_EMB:
        earth = CalcVsopPosVel(&vsop[BODY_EARTH], time.tt);
        if (body == BODY_MOON)
            state = Astronomy_GeoMoonState(time);
        else
            state = Astronomy_GeoEmbState(time);
        state.x  += earth.r.x;
        state.y  += earth.r.y;
        state.z  += earth.r.z;
        state.vx += earth.v.x;
        state.vy += earth.v.y;
        state.vz += earth.v.z;
        return state;

    default:
        return StateVecError(ASTRO_INVALID_BODY, time);
    }
}


/**
 * @brief Returns the product of mass and universal gravitational constant of a Solar System body.
 *
 * For problems involving the gravitational interactions of Solar System bodies,
 * it is helpful to know the product GM, where G = the universal gravitational constant
 * and M = the mass of the body. In practice, GM is known to a higher precision than
 * either G or M alone, and thus using the product results in the most accurate results.
 * This function returns the product GM in the units au^3/day^2, or 0 for invalid bodies.
 * The values come from page 10 of a
 * [JPL memorandum regarding the DE405/LE405 ephemeris](https://web.archive.org/web/20120220062549/http://iau-comm4.jpl.nasa.gov/de405iom/de405iom.pdf).
 *
 * @param body      The body for which to find the GM product.
 * @return          The mass product of the given body in au^3/day^2.
 */
double Astronomy_MassProduct(astro_body_t body)
{
    switch (body)
    {
    case BODY_SUN:      return SUN_GM;
    case BODY_MERCURY:  return MERCURY_GM;
    case BODY_VENUS:    return VENUS_GM;
    case BODY_EARTH:    return EARTH_GM;
    case BODY_MOON:     return MOON_GM;
    case BODY_EMB:      return EARTH_GM + MOON_GM;
    case BODY_MARS:     return MARS_GM;
    case BODY_JUPITER:  return JUPITER_GM;
    case BODY_SATURN:   return SATURN_GM;
    case BODY_URANUS:   return URANUS_GM;
    case BODY_NEPTUNE:  return NEPTUNE_GM;
    case BODY_PLUTO:    return PLUTO_GM;
    default:            return 0.0;         /* invalid body */
    }
}


/**
 * @brief Calculates one of the 5 Lagrange points for a pair of co-orbiting bodies.
 *
 * Given a more massive "major" body and a much less massive "minor" body,
 * calculates one of the five Lagrange points in relation to the minor body's
 * orbit around the major body. The parameter `point` is an integer that
 * selects the Lagrange point as follows:
 *
 * 1 = the Lagrange point between the major body and minor body.
 * 2 = the Lagrange point on the far side of the minor body.
 * 3 = the Lagrange point on the far side of the major body.
 * 4 = the Lagrange point 60 degrees ahead of the minor body's orbital position.
 * 5 = the Lagrange point 60 degrees behind the minor body's orbital position.
 *
 * The function returns the state vector for the selected Lagrange point
 * in J2000 mean equator coordinates (EQJ), with respect to the center of the
 * major body.
 *
 * To calculate Sun/Earth Lagrange points, pass in `BODY_SUN` for `major_body`
 * and `BODY_EMB` (Earth/Moon barycenter) for `minor_body`.
 * For Lagrange points of the Sun and any other planet, pass in that planet
 * (e.g. `BODY_JUPITER`) for `minor_body`.
 * To calculate Earth/Moon Lagrange points, pass in `BODY_EARTH` and `BODY_MOON`
 * for the major and minor bodies respectively.
 *
 * In some cases, it may be more efficient to call #Astronomy_LagrangePointFast,
 * especially when the state vectors have already been calculated, or are needed
 * for some other purpose.
 *
 * @param point         A value 1..5 that selects which of the Lagrange points to calculate.
 * @param time          The time at which the Lagrange point is to be calculated.
 * @param major_body    The more massive of the co-orbiting bodies: `BODY_SUN` or `BODY_EARTH`.
 * @param minor_body    The less massive of the co-orbiting bodies. See main remarks.
 * @return              The position and velocity of the selected Lagrange point with respect to the major body's center.
 */
astro_state_vector_t Astronomy_LagrangePoint(
    int point,
    astro_time_t time,
    astro_body_t major_body,
    astro_body_t minor_body)
{
    astro_state_vector_t major_state, minor_state;
    double major_mass, minor_mass;

    major_mass = Astronomy_MassProduct(major_body);
    if (major_mass <= 0.0)
        return StateVecError(ASTRO_INVALID_BODY, time);

    minor_mass = Astronomy_MassProduct(minor_body);
    if (minor_mass <= 0.0)
        return StateVecError(ASTRO_INVALID_BODY, time);

    /* Calculate the state vectors for the major and minor bodies. */
    if (major_body == BODY_EARTH && minor_body == BODY_MOON)
    {
        /* Use geocentric calculations for more precision. */

        /* The Earth's geocentric state is trivial. */
        major_state.status = ASTRO_SUCCESS;
        major_state.t = time;
        major_state.x = major_state.y = major_state.z = 0.0;
        major_state.vx = major_state.vy = major_state.vz = 0.0;

        minor_state = Astronomy_GeoMoonState(time);
        if (minor_state.status != ASTRO_SUCCESS)
            return minor_state;
    }
    else
    {
        major_state = Astronomy_HelioState(major_body, time);
        if (major_state.status != ASTRO_SUCCESS)
            return major_state;

        minor_state = Astronomy_HelioState(minor_body, time);
        if (minor_state.status != ASTRO_SUCCESS)
            return minor_state;
    }

    return Astronomy_LagrangePointFast(
        point,
        major_state,
        major_mass,
        minor_state,
        minor_mass
    );
}


/**
 * @brief Calculates one of the 5 Lagrange points from body masses and state vectors.
 *
 * Given a more massive "major" body and a much less massive "minor" body,
 * calculates one of the five Lagrange points in relation to the minor body's
 * orbit around the major body. The parameter `point` is an integer that
 * selects the Lagrange point as follows:
 *
 * 1 = the Lagrange point between the major body and minor body.
 * 2 = the Lagrange point on the far side of the minor body.
 * 3 = the Lagrange point on the far side of the major body.
 * 4 = the Lagrange point 60 degrees ahead of the minor body's orbital position.
 * 5 = the Lagrange point 60 degrees behind the minor body's orbital position.
 *
 * The caller passes in the state vector and mass for both bodies.
 * The state vectors can be in any orientation and frame of reference.
 * The body masses are expressed as GM products, where G = the universal
 * gravitation constant and M = the body's mass. Thus the units for
 * `major_mass` and `minor_mass` must be au^3/day^2.
 * Use #Astronomy_MassProduct to obtain GM values for various solar system bodies.
 *
 * The function returns the state vector for the selected Lagrange point
 * using the same orientation as the state vector parameters `major_state` and `minor_state`,
 * and the position and velocity components are with respect to the major body's center.
 *
 * Consider calling #Astronomy_LagrangePoint, instead of this function, for simpler usage in most cases.
 *
 * @param point         A value 1..5 that selects which of the Lagrange points to calculate.
 * @param major_state   The state vector of the major (more massive) of the pair of bodies.
 * @param major_mass    The mass product GM of the major body.
 * @param minor_state   The state vector of the minor (less massive) of the pair of bodies.
 * @param minor_mass    The mass product GM of the minor body.
 * @return              The position and velocity of the selected Lagrange point with respect to the major body's center.
 */
astro_state_vector_t Astronomy_LagrangePointFast(
    int point,
    astro_state_vector_t major_state,
    double major_mass,
    astro_state_vector_t minor_state,
    double minor_mass)
{
    const double cos_60 = 0.5;
    const double sin_60 = 0.8660254037844386;   /* sqrt(3) / 2 */
    double scale, dx, dy, dz;
    double vx, vy, vz;
    double R2, R, r1, r2, x, deltax, dr1, dr2, numer1, numer2, omega2, accel, deriv;
    astro_state_vector_t  p;

    if (point < 1 || point > 5)
        return StateVecError(ASTRO_INVALID_PARAMETER, major_state.t);

    if (major_state.status != ASTRO_SUCCESS || minor_state.status != ASTRO_SUCCESS)
        return StateVecError(ASTRO_INVALID_PARAMETER, major_state.t);

    if (!isfinite(major_mass) || major_mass <= 0.0)
        return StateVecError(ASTRO_INVALID_PARAMETER, major_state.t);

    if (!isfinite(minor_mass) || minor_mass <= 0.0)
        return StateVecError(ASTRO_INVALID_PARAMETER, major_state.t);

    /* Find the relative position vector <dx, dy, dz>. */
    dx = minor_state.x - major_state.x;
    dy = minor_state.y - major_state.y;
    dz = minor_state.z - major_state.z;
    R2 = (dx*dx + dy*dy + dz*dz);

    /* R = Total distance between the bodies. */
    R = sqrt(R2);

    /* Find the velocity vector <vx, vy, vz>. */
    vx = minor_state.vx - major_state.vx;
    vy = minor_state.vy - major_state.vy;
    vz = minor_state.vz - major_state.vz;

    if (point == 4 || point == 5)
    {
        double nx, ny, nz;
        double ux, uy, uz, U;
        double Dx, Dy, Dz;
        double Ux, Uy, Uz;
        double vert, vrad, vtan;

        /*
            For L4 and L5, we need to find points 60 degrees away from the
            line connecting the two bodies and in the instantaneous orbital plane.
            Define the instantaneous orbital plane as the unique plane that contains
            both the relative position vector and the relative velocity vector.
        */

        /* Take the cross product of position and velocity to find a normal vector <nx, ny, nz>. */
        nx = dy*vz - dz*vy;
        ny = dz*vx - dx*vz;
        nz = dx*vy - dy*vx;

        /* Take the cross product normal*position to get a tangential vector <ux, uy, uz>. */
        ux = ny*dz - nz*dy;
        uy = nz*dx - nx*dz;
        uz = nx*dy - ny*dx;

        /* Convert the tangential direction vector to a unit vector. */
        U = sqrt(ux*ux + uy*uy + uz*uz);
        ux /= U;
        uy /= U;
        uz /= U;

        /* Convert the relative position vector into a unit vector. */
        dx /= R;
        dy /= R;
        dz /= R;

        /* Now we have two perpendicular unit vectors in the orbital plane: 'd' and 'u'. */

        /* Create new unit vectors rotated (+/-)60 degrees from the radius/tangent directions. */
        vert = (point == 4) ? +sin_60 : -sin_60;

        /* Rotated radial vector */
        Dx = cos_60*dx + vert*ux;
        Dy = cos_60*dy + vert*uy;
        Dz = cos_60*dz + vert*uz;

        /* Rotated tangent vector */
        Ux = cos_60*ux - vert*dx;
        Uy = cos_60*uy - vert*dy;
        Uz = cos_60*uz - vert*dz;

        /* Calculate L4/L5 positions relative to the major body. */
        p.x = R * Dx;
        p.y = R * Dy;
        p.z = R * Dz;

        /* Use dot products to find radial and tangential components of the relative velocity. */
        vrad = vx*dx + vy*dy + vz*dz;
        vtan = vx*ux + vy*uy + vz*uz;

        /* Calculate L4/L5 velocities. */
        p.vx = vrad*Dx + vtan*Ux;
        p.vy = vrad*Dy + vtan*Uy;
        p.vz = vrad*Dz + vtan*Uz;
    }
    else
    {
        /*
            Calculate the distances of each body from their mutual barycenter.
            r1 = negative distance of major mass from barycenter (e.g. Sun to the left of barycenter)
            r2 = positive distance of minor mass from barycenter (e.g. Earth to the right of barycenter)
        */
        r1 = -R * (minor_mass / (major_mass + minor_mass));
        r2 = +R * (major_mass / (major_mass + minor_mass));

        /* Calculate the square of the angular orbital speed in [rad^2 / day^2]. */
        omega2 = (major_mass + minor_mass) / (R2*R);

        /*
            Use Newton's Method to numerically solve for the location where
            outward centrifugal acceleration in the rotating frame of reference
            is equal to net inward gravitational acceleration.
            First derive a good initial guess based on approximate analysis.
        */
        if (point == 1 || point == 2)
        {
            scale = (major_mass / (major_mass + minor_mass)) * cbrt(minor_mass / (3.0 * major_mass));
            numer1 = -major_mass;    /* The major mass is to the left of L1 and L2 */
            if (point == 1)
            {
                scale = 1.0 - scale;
                numer2 = +minor_mass;    /* The minor mass is to the right of L1. */
            }
            else
            {
                scale = 1.0 + scale;
                numer2 = -minor_mass;    /* The minor mass is to the left of L2. */
            }
        }
        else /* point == 3 */
        {
            scale = ((7.0/12.0)*minor_mass - major_mass) / (minor_mass + major_mass);
            numer1 = +major_mass;    /* major mass is to the right of L3. */
            numer2 = +minor_mass;    /* minor mass is to the right of L3. */
        }

        /* Iterate Newton's Method until it converges. */
        x = R*scale - r1;
        do
        {
            dr1 = x - r1;
            dr2 = x - r2;
            accel = omega2*x + numer1/(dr1*dr1) + numer2/(dr2*dr2);
            deriv = omega2 - 2*numer1/(dr1*dr1*dr1) - 2*numer2/(dr2*dr2*dr2);
            deltax = accel/deriv;
            x -= deltax;
        }
        while (fabs(deltax/R) > 1.0e-14);
        scale = (x - r1) / R;

        p.x  = scale * dx;
        p.y  = scale * dy;
        p.z  = scale * dz;
        p.vx = scale * vx;
        p.vy = scale * vy;
        p.vz = scale * vz;
    }
    p.t = major_state.t;
    p.status = ASTRO_SUCCESS;
    return p;
}


/**
 * @brief   Calculates equatorial coordinates of a celestial body as seen by an observer on the Earth's surface.
 *
 * Calculates topocentric equatorial coordinates in one of two different systems:
 * J2000 or true-equator-of-date, depending on the value of the `equdate` parameter.
 * Equatorial coordinates include right ascension, declination, and distance in astronomical units.
 *
 * This function corrects for light travel time: it adjusts the apparent location
 * of the observed body based on how long it takes for light to travel from the body to the Earth.
 *
 * This function corrects for *topocentric parallax*, meaning that it adjusts for the
 * angular shift depending on where the observer is located on the Earth. This is most
 * significant for the Moon, because it is so close to the Earth. However, parallax corection
 * has a small effect on the apparent positions of other bodies.
 *
 * Correction for aberration is optional, using the `aberration` parameter.
 *
 * @param body          The celestial body to be observed. Not allowed to be `BODY_EARTH`.
 * @param time          The date and time at which the observation takes place.
 * @param observer      A location on or near the surface of the Earth.
 * @param equdate       Selects the date of the Earth's equator in which to express the equatorial coordinates.
 * @param aberration    Selects whether or not to correct for aberration.
 * @return              Topocentric equatorial coordinates of the celestial body.
 */
astro_equatorial_t Astronomy_Equator(
    astro_body_t body,
    astro_time_t *time,
    astro_observer_t observer,
    astro_equator_date_t equdate,
    astro_aberration_t aberration)
{
    astro_equatorial_t equ;
    astro_vector_t gc;
    double gc_observer[3];
    double j2000[3];
    double temp[3];
    double datevect[3];

    /* Calculate the geocentric location of the observer. */
    geo_pos(time, observer, gc_observer);

    /* Calculate the geocentric location of the body. */
    gc = Astronomy_GeoVector(body, *time, aberration);
    if (gc.status != ASTRO_SUCCESS)
        return EquError(gc.status);

    /* Convert geocentric coordinates to topocentric coordinates. */
    j2000[0] = gc.x - gc_observer[0];
    j2000[1] = gc.y - gc_observer[1];
    j2000[2] = gc.z - gc_observer[2];

    switch (equdate)
    {
    case EQUATOR_OF_DATE:
        precession(j2000, *time, FROM_2000, temp);
        nutation(temp, time, FROM_2000, datevect);
        equ = vector2radec(datevect, *time);
        return equ;

    case EQUATOR_J2000:
        equ = vector2radec(j2000, *time);
        return equ;

    default:
        return EquError(ASTRO_INVALID_PARAMETER);
    }
}

/**
 * @brief Calculates geocentric equatorial coordinates of an observer on the surface of the Earth.
 *
 * This function calculates a vector from the center of the Earth to
 * a point on or near the surface of the Earth, expressed in equatorial
 * coordinates. It takes into account the rotation of the Earth at the given
 * time, along with the given latitude, longitude, and elevation of the observer.
 *
 * The caller may pass a value in `equdate` to select either `EQUATOR_J2000`
 * for using J2000 coordinates, or `EQUATOR_OF_DATE` for using coordinates relative
 * to the Earth's equator at the specified time.
 *
 * The returned vector has components expressed in astronomical units (AU).
 * To convert to kilometers, multiply the `x`, `y`, and `z` values by
 * the constant value #KM_PER_AU.
 *
 * The inverse of this function is also available: #Astronomy_VectorObserver.
 *
 * @param time
 *      The date and time for which to calculate the observer's position vector.
 *
 * @param observer
 *      The geographic location of a point on or near the surface of the Earth.
 *
 * @param equdate
 *      Selects the date of the Earth's equator in which to express the equatorial coordinates.
 *      The caller may select `EQUATOR_J2000` to use the orientation of the Earth's equator
 *      at noon UTC on January 1, 2000, in which case this function corrects for precession
 *      and nutation of the Earth as it was at the moment specified by the `time` parameter.
 *      Or the caller may select `EQUATOR_OF_DATE` to use the Earth's equator at `time`
 *      as the orientation.
 *
 * @return
 *      If successful, the returned vector holds `ASTRO_SUCCESS` in its `status` field,
 *      and is an equatorial vector from the center of the Earth to the specified location
 *      on (or near) the Earth's surface. Otherwise, `status` holds an error code.
 */
astro_vector_t Astronomy_ObserverVector(
    astro_time_t *time,
    astro_observer_t observer,
    astro_equator_date_t equdate)
{
    astro_vector_t vec;
    double gast, pos[3], temp[3];

    gast = Astronomy_SiderealTime(time);
    terra(observer, gast, pos, NULL);

    switch (equdate)
    {
    case EQUATOR_OF_DATE:
        /* 'pos' already contains equator-of-date coordinates. */
        break;

    case EQUATOR_J2000:
        /* Convert 'pos' from equator-of-date to J2000. */
        nutation(pos, time, INTO_2000, temp);
        precession(temp, *time, INTO_2000, pos);
        break;

    default:
        /* This is not a valid value of the 'equdate' parameter. */
        return VecError(ASTRO_INVALID_PARAMETER, *time);
    }

    vec.x = pos[0];
    vec.y = pos[1];
    vec.z = pos[2];
    vec.t = *time;
    vec.status = ASTRO_SUCCESS;
    return vec;
}


/**
 * @brief Calculates geocentric equatorial position and velocity of an observer on the surface of the Earth.
 *
 * This function calculates position and velocity vectors of an observer
 * on or near the surface of the Earth, expressed in equatorial
 * coordinates. It takes into account the rotation of the Earth at the given
 * time, along with the given latitude, longitude, and elevation of the observer.
 *
 * The caller may pass a value in `equdate` to select either `EQUATOR_J2000`
 * for using J2000 coordinates, or `EQUATOR_OF_DATE` for using coordinates relative
 * to the Earth's equator at the specified time.
 *
 * The returned position vector has components expressed in astronomical units (AU).
 * To convert to kilometers, multiply the `x`, `y`, and `z` values by
 * the constant value #KM_PER_AU.
 *
 * The returned velocity vector is measured in AU/day.
 *
 * If you need the position only, and not the velocity, #Astronomy_ObserverVector
 * is slightly more efficient than this function.
 *
 * @param time
 *      The date and time for which to calculate the observer's geocentric state vector.
 *
 * @param observer
 *      The geographic location of a point on or near the surface of the Earth.
 *
 * @param equdate
 *      Selects the date of the Earth's equator in which to express the equatorial coordinates.
 *      The caller may select `EQUATOR_J2000` to use the orientation of the Earth's equator
 *      at noon UTC on January 1, 2000, in which case this function corrects for precession
 *      and nutation of the Earth as it was at the moment specified by the `time` parameter.
 *      Or the caller may select `EQUATOR_OF_DATE` to use the Earth's equator at `time`
 *      as the orientation.
 *
 * @return
 *      If successful, the returned state vector holds `ASTRO_SUCCESS` in its `status` field,
 *      and the position (x, y, z) and velocity (vx, vy, vz) vectors are valid.
 *      Otherwise, `status` holds an error code.
 */
astro_state_vector_t Astronomy_ObserverState(
    astro_time_t *time,
    astro_observer_t observer,
    astro_equator_date_t equdate)
{
    astro_state_vector_t state;
    double gast, pos[3], vel[3], postemp[3], veltemp[3];

    gast = Astronomy_SiderealTime(time);
    terra(observer, gast, pos, vel);

    switch (equdate)
    {
    case EQUATOR_OF_DATE:
        /* 'pos' and 'vel' already contain equator-of-date coordinates. */
        break;

    case EQUATOR_J2000:
        /* Convert 'pos' from equator-of-date to J2000. */
        nutation_posvel(pos, vel, time, INTO_2000, postemp, veltemp);
        precession_posvel(postemp, veltemp, *time, INTO_2000, pos, vel);
        break;

    default:
        /* This is not a valid value of the 'equdate' parameter. */
        return StateVecError(ASTRO_INVALID_PARAMETER, *time);
    }

    state.x  = pos[0];
    state.y  = pos[1];
    state.z  = pos[2];
    state.vx = vel[0];
    state.vy = vel[1];
    state.vz = vel[2];
    state.t  = *time;
    state.status = ASTRO_SUCCESS;
    return state;
}


/**
 * @brief Calculates the geographic location corresponding to an equatorial vector.
 *
 * This is the inverse function of #Astronomy_ObserverVector.
 * Given a geocentric equatorial vector, it returns the geographic
 * latitude, longitude, and elevation for that vector.
 *
 * @param vector
 *      The geocentric equatorial position vector for which to find geographic coordinates.
 *      The components are expressed in Astronomical Units (AU).
 *      You can calculate AU by dividing kilometers by the constant #KM_PER_AU.
 *      The time `vector.t` determines the Earth's rotation. The caller must set `vector.t` to a valid time.
 *      The vector is passed by reference (using a pointer) so that nutation calculations
 *      can be cached inside `vector.t` as an optimization.
 *
 * @param equdate
 *      Selects the date of the Earth's equator in which `vector` is expressed.
 *      The caller may select `EQUATOR_J2000` to use the orientation of the Earth's equator
 *      at noon UTC on January 1, 2000, in which case this function corrects for precession
 *      and nutation of the Earth as it was at the moment specified by `vector.t`.
 *      Or the caller may select `EQUATOR_OF_DATE` to use the Earth's equator at `vector.t`
 *      as the orientation.
 *
 * @return
 *      The geographic latitude, longitude, and elevation above sea level
 *      that corresponds to the given equatorial vector.
 */
astro_observer_t Astronomy_VectorObserver(
    astro_vector_t *vector,
    astro_equator_date_t equdate)
{
    double gast;
    double pos1[3];
    double pos2[3];

    gast = Astronomy_SiderealTime(&vector->t);
    pos1[0] = vector->x;
    pos1[1] = vector->y;
    pos1[2] = vector->z;
    if (equdate == EQUATOR_J2000)
    {
        precession(pos1, vector->t, FROM_2000, pos2);
        nutation(pos2, &vector->t, FROM_2000, pos1);
    }
    return inverse_terra(pos1, gast);
}


/**
 * @brief Calculates the gravitational acceleration experienced by an observer on the Earth.
 *
 * This function implements the WGS 84 Ellipsoidal Gravity Formula.
 * The result is a combination of inward gravitational acceleration
 * with outward centrifugal acceleration, as experienced by an observer
 * in the Earth's rotating frame of reference.
 * The resulting value increases toward the Earth's poles and decreases
 * toward the equator, consistent with changes of the weight measured
 * by a spring scale of a fixed mass moved to different latitudes and heights
 * on the Earth.
 *
 * @param latitude
 *      The latitude of the observer in degrees north or south of the equator.
 *      By formula symmetry, positive latitudes give the same answer as negative
 *      latitudes, so the sign does not matter.
 *
 * @param height
 *      The height above the sea level geoid in meters.
 *      No range checking is done; however, accuracy is only valid in the
 *      range 0 to 100000 meters.
 *
 * @return
 *      The effective gravitational acceleration expressed in meters per second squared [m/s^2].
 */
double Astronomy_ObserverGravity(double latitude, double height)
{
    double s = sin(latitude * DEG2RAD);
    double s2 = s*s;
    double g0 = 9.7803253359 * (1.0 + 0.00193185265241*s2) / sqrt(1.0 - 0.00669437999013*s2);
    return g0 * (1.0 - (3.15704e-07 - 2.10269e-09*s2)*height + 7.37452e-14*height*height);
}


/**
 * @brief Calculates the apparent location of a body relative to the local horizon of an observer on the Earth.
 *
 * Given a date and time, the geographic location of an observer on the Earth, and
 * equatorial coordinates (right ascension and declination) of a celestial body,
 * this function returns horizontal coordinates (azimuth and altitude angles) for the body
 * relative to the horizon at the geographic location.
 *
 * The right ascension `ra` and declination `dec` passed in must be *equator of date*
 * coordinates, based on the Earth's true equator at the date and time of the observation.
 * Otherwise the resulting horizontal coordinates will be inaccurate.
 * Equator of date coordinates can be obtained by calling #Astronomy_Equator, passing in
 * `EQUATOR_OF_DATE` as its `equdate` parameter. It is also recommended to enable
 * aberration correction by passing in `ABERRATION` as the `aberration` parameter.
 *
 * This function optionally corrects for atmospheric refraction.
 * For most uses, it is recommended to pass `REFRACTION_NORMAL` in the `refraction` parameter to
 * correct for optical lensing of the Earth's atmosphere that causes objects
 * to appear somewhat higher above the horizon than they actually are.
 * However, callers may choose to avoid this correction by passing in `REFRACTION_NONE`.
 * If refraction correction is enabled, the azimuth, altitude, right ascension, and declination
 * in the #astro_horizon_t structure returned by this function will all be corrected for refraction.
 * If refraction is disabled, none of these four coordinates will be corrected; in that case,
 * the right ascension and declination in the returned structure will be numerically identical
 * to the respective `ra` and `dec` values passed in.
 *
 * @param time
 *      The date and time of the observation.
 *
 * @param observer
 *      The geographic location of the observer.
 *
 * @param ra
 *      The right ascension of the body in sidereal hours.
 *      See function remarks for more details.
 *
 * @param dec
 *      The declination of the body in degrees. See function remarks for more details.
 *
 * @param refraction
 *      Selects whether to correct for atmospheric refraction, and if so, which model to use.
 *      The recommended value for most uses is `REFRACTION_NORMAL`.
 *      See function remarks for more details.
 *
 * @return
 *      The body's apparent horizontal coordinates and equatorial coordinates, both optionally corrected for refraction.
 */
astro_horizon_t Astronomy_Horizon(
    astro_time_t *time, astro_observer_t observer, double ra, double dec, astro_refraction_t refraction)
{
    astro_horizon_t hor;
    double latrad, lonrad, decrad, rarad;
    double uze[3], une[3], uwe[3];
    double uz[3], un[3], uw[3];
    double p[3], pz, pn, pw, proj;
    double az, zd;
    double spin_angle;

    latrad = observer.latitude * DEG2RAD;
    lonrad = observer.longitude * DEG2RAD;
    decrad = dec * DEG2RAD;
    rarad = ra * HOUR2RAD;

    double sinlat = sin(latrad);
    double coslat = cos(latrad);
    double sinlon = sin(lonrad);
    double coslon = cos(lonrad);
    double sindc = sin(decrad);
    double cosdc = cos(decrad);
    double sinra = sin(rarad);
    double cosra = cos(rarad);

    /*
        Calculate three mutually perpendicular unit vectors
        in equatorial coordinates: uze, une, uwe.

        uze = The direction of the observer's local zenith (straight up).
        une = The direction toward due north on the observer's horizon.
        uwe = The direction toward due west on the observer's horizon.

        HOWEVER, these are uncorrected for the Earth's rotation due to the time of day.

        The components of these 3 vectors are as follows:
        [0] = x = direction from center of Earth toward 0 degrees longitude (the prime meridian) on equator.
        [1] = y = direction from center of Earth toward 90 degrees west longitude on equator.
        [2] = z = direction from center of Earth toward the north pole.
    */

    uze[0] = coslat * coslon;
    uze[1] = coslat * sinlon;
    uze[2] = sinlat;

    une[0] = -sinlat * coslon;
    une[1] = -sinlat * sinlon;
    une[2] = coslat;

    uwe[0] = sinlon;
    uwe[1] = -coslon;
    uwe[2] = 0.0;

    /*
        Correct the vectors uze, une, uwe for the Earth's rotation by calculating
        sidereal time. Call spin() for each uncorrected vector to rotate about
        the Earth's axis to yield corrected unit vectors uz, un, uw.
        Multiply sidereal hours by -15 to convert to degrees and flip eastward
        rotation of the Earth to westward apparent movement of objects with time.
    */

    spin_angle = -15.0 * Astronomy_SiderealTime(time);
    spin(spin_angle, uze, uz);
    spin(spin_angle, une, un);
    spin(spin_angle, uwe, uw);

    /*
        Convert angular equatorial coordinates (RA, DEC) to
        cartesian equatorial coordinates in 'p', using the
        same orientation system as uze, une, uwe.
    */

    p[0] = cosdc * cosra;
    p[1] = cosdc * sinra;
    p[2] = sindc;

    /*
        Use dot products of p with the zenith, north, and west
        vectors to obtain the cartesian coordinates of the body in
        the observer's horizontal orientation system.

        pn = north  component [-1, +1]
        pw = west   component [-1, +1]
        pz = zenith component [-1, +1]
    */

    pn = p[0]*un[0] + p[1]*un[1] + p[2]*un[2];
    pw = p[0]*uw[0] + p[1]*uw[1] + p[2]*uw[2];
    pz = p[0]*uz[0] + p[1]*uz[1] + p[2]*uz[2];

    /* proj is the "shadow" of the body vector along the observer's flat ground. */
    proj = hypot(pn, pw);
    if (proj > 0.0)
    {
        /* If the body is not exactly straight up/down, it has an azimuth. */
        /* Invert the angle to produce degrees eastward from north. */
        az = -atan2(pw, pn) * RAD2DEG;
        if (az < 0.0)
            az += 360;
    }
    else
    {
        /* The body is straight up/down, so it does not have an azimuth. */
        /* Report an arbitrary but reasonable value. */
        az = 0.0;
    }

    /* zd = the angle of the body away from the observer's zenith, in degrees. */
    zd = atan2(proj, pz) * RAD2DEG;
    hor.ra = ra;
    hor.dec = dec;

    if (refraction == REFRACTION_NORMAL || refraction == REFRACTION_JPLHOR)
    {
        double zd0, refr;

        zd0 = zd;
        refr = Astronomy_Refraction(refraction, 90.0 - zd);
        zd -= refr;

        if (refr > 0.0 && zd > 3.0e-4)
        {
            int j;
            double sinzd = sin(zd * DEG2RAD);
            double coszd = cos(zd * DEG2RAD);
            double sinzd0 = sin(zd0 * DEG2RAD);
            double coszd0 = cos(zd0 * DEG2RAD);
            double pr[3];

            for (j=0; j<3; ++j)
                pr[j] = ((p[j] - coszd0 * uz[j]) / sinzd0)*sinzd + uz[j]*coszd;

            proj = hypot(pr[0], pr[1]);
            if (proj > 0)
            {
                hor.ra = RAD2HOUR * atan2(pr[1], pr[0]);
                if (hor.ra < 0.0)
                    hor.ra += 24.0;
            }
            else
            {
                hor.ra = 0.0;
            }
            hor.dec = RAD2DEG * atan2(pr[2], proj);
        }
    }

    hor.azimuth = az;
    hor.altitude = 90.0 - zd;
    return hor;
}

/**
 * @brief Calculates geocentric ecliptic coordinates for the Sun.
 *
 * This function calculates the position of the Sun as seen from the Earth.
 * The returned value includes both Cartesian and spherical coordinates.
 * The x-coordinate and longitude values in the returned structure are based
 * on the *true equinox of date*: one of two points in the sky where the instantaneous
 * plane of the Earth's equator at the given date and time (the *equatorial plane*)
 * intersects with the plane of the Earth's orbit around the Sun (the *ecliptic plane*).
 * By convention, the apparent location of the Sun at the March equinox is chosen
 * as the longitude origin and x-axis direction, instead of the one for September.
 *
 * `Astronomy_SunPosition` corrects for precession and nutation of the Earth's axis
 * in order to obtain the exact equatorial plane at the given time.
 *
 * This function can be used for calculating changes of seasons: equinoxes and solstices.
 * In fact, the function #Astronomy_Seasons does use this function for that purpose.
 *
 * @param time
 *      The date and time for which to calculate the Sun's position.
 *
 * @return
 *      The ecliptic coordinates of the Sun using the Earth's true equator of date.
 */
astro_ecliptic_t Astronomy_SunPosition(astro_time_t time)
{
    astro_time_t adjusted_time;
    astro_vector_t earth2000;
    double sun2000[3];
    double stemp[3];
    double sun_ofdate[3];
    double true_obliq;

    /* Correct for light travel time from the Sun. */
    /* Otherwise season calculations (equinox, solstice) will all be early by about 8 minutes! */
    adjusted_time = Astronomy_AddDays(time, -1.0 / C_AUDAY);

    earth2000 = CalcEarth(adjusted_time);
    if (earth2000.status != ASTRO_SUCCESS)
        return EclError(earth2000.status);

    /* Convert heliocentric location of Earth to geocentric location of Sun. */
    sun2000[0] = -earth2000.x;
    sun2000[1] = -earth2000.y;
    sun2000[2] = -earth2000.z;

    /* Convert to equatorial Cartesian coordinates of date. */
    precession(sun2000, adjusted_time, FROM_2000, stemp);
    nutation(stemp, &adjusted_time, FROM_2000, sun_ofdate);

    /* Convert equatorial coordinates to ecliptic coordinates. */
    true_obliq = DEG2RAD * e_tilt(&adjusted_time).tobl;
    return RotateEquatorialToEcliptic(sun_ofdate, true_obliq, time);
}

/**
 * @brief Converts a J2000 mean equator (EQJ) vector to a true ecliptic of date (ETC) vector and angles.
 *
 * Given coordinates relative to the Earth's equator at J2000 (the instant of noon UTC
 * on 1 January 2000), this function converts those coordinates to true ecliptic coordinates
 * that are relative to the plane of the Earth's orbit around the Sun on that date.
 *
 * @param eqj
 *      Equatorial coordinates in the EQJ frame of reference.
 *      You can call #Astronomy_GeoVector to obtain suitable equatorial coordinates.
 *
 * @return
 *      Spherical and vector coordinates expressed in true ecliptic coordinates of date (ECT).
 */
astro_ecliptic_t Astronomy_Ecliptic(astro_vector_t eqj)
{
    earth_tilt_t et;
    double eqj_pos[3];
    double mean_pos[3];
    double eqd_pos[3];

    if (eqj.status != ASTRO_SUCCESS)
        return EclError(eqj.status);

    /* Calculate nutation and obliquity for this time. */
    /* As an optimization, the nutation angles are cached in `time`, */
    /* and reused below when the `nutation` function is called. */
    et = e_tilt(&eqj.t);

    /* Convert mean J2000 equator (EQJ) to true equator of date (EQD). */
    eqj_pos[0] = eqj.x;
    eqj_pos[1] = eqj.y;
    eqj_pos[2] = eqj.z;
    precession(eqj_pos, eqj.t, FROM_2000, mean_pos);
    nutation(mean_pos, &eqj.t, FROM_2000, eqd_pos);

    /* Rotate from EQD to true ecliptic of date (ECT). */
    return RotateEquatorialToEcliptic(eqd_pos, et.tobl * DEG2RAD, eqj.t);
}

/**
 * @brief   Calculates heliocentric ecliptic longitude of a body.
 *
 * This function calculates the angle around the plane of the Earth's orbit
 * of a celestial body, as seen from the center of the Sun.
 * The angle is measured prograde (in the direction of the Earth's orbit around the Sun)
 * in degrees from the true equinox of date. The ecliptic longitude is always in the range [0, 360).
 *
 * @param body
 *      A body other than the Sun.
 *
 * @param time
 *      The date and time at which the body's ecliptic longitude is to be calculated.
 *
 * @return
 *      On success, returns a structure whose `status` is `ASTRO_SUCCESS` and whose
 *      `angle` holds the ecliptic longitude in degrees.
 *      On failure, `status` holds a value other than `ASTRO_SUCCESS`.
 */
astro_angle_result_t Astronomy_EclipticLongitude(astro_body_t body, astro_time_t time)
{
    astro_vector_t hv;
    astro_ecliptic_t eclip;
    astro_angle_result_t result;

    if (body == BODY_SUN)
        return AngleError(ASTRO_INVALID_BODY);      /* cannot calculate heliocentric longitude of the Sun */

    hv = Astronomy_HelioVector(body, time);
    eclip = Astronomy_Ecliptic(hv);     /* checks for errors in hv, so we don't have to here */
    if (eclip.status != ASTRO_SUCCESS)
        return AngleError(eclip.status);

    result.angle = eclip.elon;
    result.status = ASTRO_SUCCESS;
    return result;
}

static astro_ecliptic_t RotateEquatorialToEcliptic(const double pos[3], double obliq_radians, astro_time_t time)
{
    astro_ecliptic_t ecl;
    double cos_ob, sin_ob;
    double xyproj;

    cos_ob = cos(obliq_radians);
    sin_ob = sin(obliq_radians);

    ecl.vec.status = ASTRO_SUCCESS;
    ecl.vec.t = time;
    ecl.vec.x = +pos[0];
    ecl.vec.y = +pos[1]*cos_ob + pos[2]*sin_ob;
    ecl.vec.z = -pos[1]*sin_ob + pos[2]*cos_ob;

    xyproj = hypot(ecl.vec.x, ecl.vec.y);
    if (xyproj > 0.0)
    {
        ecl.elon = RAD2DEG * atan2(ecl.vec.y, ecl.vec.x);
        if (ecl.elon < 0.0)
            ecl.elon += 360.0;
    }
    else
        ecl.elon = 0.0;

    ecl.elat = RAD2DEG * atan2(ecl.vec.z, xyproj);
    ecl.status = ASTRO_SUCCESS;
    return ecl;
}

static astro_func_result_t sun_offset(void *context, astro_time_t time)
{
    astro_func_result_t result;
    double targetLon = *((double *)context);
    astro_ecliptic_t ecl = Astronomy_SunPosition(time);
    if (ecl.status != ASTRO_SUCCESS)
        return FuncError(ecl.status);
    result.value = LongitudeOffset(ecl.elon - targetLon);
    result.status = ASTRO_SUCCESS;
    return result;
}

/**
 * @brief
 *      Searches for the time when the Sun reaches an apparent ecliptic longitude as seen from the Earth.
 *
 * This function finds the moment in time, if any exists in the given time window,
 * that the center of the Sun reaches a specific ecliptic longitude as seen from the center of the Earth.
 *
 * This function can be used to determine equinoxes and solstices.
 * However, it is usually more convenient and efficient to call #Astronomy_Seasons
 * to calculate all equinoxes and solstices for a given calendar year.
 *
 * The function searches the window of time specified by `startTime` and `startTime+limitDays`.
 * The search will return an error if the Sun never reaches the longitude `targetLon` or
 * if the window is so large that the longitude ranges more than 180 degrees within it.
 * It is recommended to keep the window smaller than 10 days when possible.
 *
 * @param targetLon
 *      The desired ecliptic longitude in degrees, relative to the true equinox of date.
 *      This may be any value in the range [0, 360), although certain values have
 *      conventional meanings:
 *      0 = March equinox, 90 = June solstice, 180 = September equinox, 270 = December solstice.
 *
 * @param startTime
 *      The date and time for starting the search for the desired longitude event.
 *
 * @param limitDays
 *      The real-valued number of days, which when added to `startTime`, limits the
 *      range of time over which the search looks.
 *      It is recommended to keep this value between 1 and 10 days.
 *      See function remarks for more details.
 *
 * @return
 *      If successful, the `status` field in the returned structure will contain `ASTRO_SUCCESS`
 *      and the `time` field will contain the date and time the Sun reaches the target longitude.
 *      Any other value indicates an error.
 *      See remarks in #Astronomy_Search (which this function calls) for more information about possible error codes.
 */
astro_search_result_t Astronomy_SearchSunLongitude(
    double targetLon,
    astro_time_t startTime,
    double limitDays)
{
    astro_time_t t2 = Astronomy_AddDays(startTime, limitDays);
    return Astronomy_Search(sun_offset, &targetLon, startTime, t2, 0.01);
}

/** @cond DOXYGEN_SKIP */
#define CALLFUNC(f,t)  \
    do { \
        funcres = func(context, (t)); \
        if (funcres.status != ASTRO_SUCCESS) return SearchError(funcres.status); \
        (f) = funcres.value; \
    } while(0)
/** @endcond */

/**
 * @brief Searches for a time at which a function's value increases through zero.
 *
 * Certain astronomy calculations involve finding a time when an event occurs.
 * Often such events can be defined as the root of a function:
 * the time at which the function's value becomes zero.
 *
 * `Astronomy_Search` finds the *ascending root* of a function: the time at which
 * the function's value becomes zero while having a positive slope. That is, as time increases,
 * the function transitions from a negative value, through zero at a specific moment,
 * to a positive value later. The goal of the search is to find that specific moment.
 *
 * The search function is specified by two parameters: `func` and `context`.
 * The `func` parameter is a pointer to the function itself, which accepts a time
 * and a context containing any other arguments needed to evaluate the function.
 * The `context` parameter supplies that context for the given search.
 * As an example, a caller may wish to find the moment a celestial body reaches a certain
 * ecliptic longitude. In that case, the caller might create a structure that contains
 * an #astro_body_t member to specify the body and a `double` to hold the target longitude.
 * The function would cast the pointer `context` passed in as a pointer to that structure type.
 * It could subtract the target longitude from the actual longitude at a given time;
 * thus the difference would equal zero at the moment in time the planet reaches the
 * desired longitude.
 *
 * The `func` returns an #astro_func_result_t structure every time it is called.
 * If the returned structure has a value of `status` other than `ASTRO_SUCCESS`,
 * the search immediately fails and reports that same error code in the `status`
 * returned by `Astronomy_Search`. Otherwise, `status` is `ASTRO_SUCCESS` and
 * `value` is the value of the function, and the search proceeds until it either
 * finds the ascending root or fails for some reason.
 *
 * The search calls `func` repeatedly to rapidly narrow in on any ascending
 * root within the time window specified by `t1` and `t2`. The search never
 * reports a solution outside this time window.
 *
 * `Astronomy_Search` uses a combination of bisection and quadratic interpolation
 * to minimize the number of function calls. However, it is critical that the
 * supplied time window be small enough that there cannot be more than one root
 * (ascedning or descending) within it; otherwise the search can fail.
 * Beyond that, it helps to make the time window as small as possible, ideally
 * such that the function itself resembles a smooth parabolic curve within that window.
 *
 * If an ascending root is not found, or more than one root
 * (ascending and/or descending) exists within the window `t1`..`t2`,
 * the search will fail with status code `ASTRO_SEARCH_FAILURE`.
 *
 * If the search does not converge within 20 iterations, it will fail
 * with status code `ASTRO_NO_CONVERGE`.
 *
 * @param func
 *      The function for which to find the time of an ascending root.
 *      See function remarks for more details.
 *
 * @param context
 *      Any ancillary data needed by the function `func` to calculate a value.
 *      The data type varies depending on the function passed in.
 *      For example, the function may involve a specific celestial body that
 *      must be specified somehow.
 *
 * @param t1
 *      The lower time bound of the search window.
 *      See function remarks for more details.
 *
 * @param t2
 *      The upper time bound of the search window.
 *      See function remarks for more details.
 *
 * @param dt_tolerance_seconds
 *      Specifies an amount of time in seconds within which a bounded ascending root
 *      is considered accurate enough to stop. A typical value is 1 second.
 *
 * @return
 *      If successful, the returned structure has `status` equal to `ASTRO_SUCCESS`
 *      and `time` set to a value within `dt_tolerance_seconds` of an ascending root.
 *      On success, the `time` value will always be in the inclusive range [`t1`, `t2`].
 *      If the search fails, `status` will be set to a value other than `ASTRO_SUCCESS`.
 *      See function remarks for more details.
 */
astro_search_result_t Astronomy_Search(
    astro_search_func_t func,
    void *context,
    astro_time_t t1,
    astro_time_t t2,
    double dt_tolerance_seconds)
{
    astro_search_result_t result;
    astro_time_t tmid;
    astro_time_t tq;
    astro_func_result_t funcres;
    double f1, f2, fmid=0.0, fq, dt_days, dt, dt_guess;
    double q_ut, q_df_dt;
    const int iter_limit = 20;
    int iter = 0;
    int calc_fmid = 1;

    dt_days = fabs(dt_tolerance_seconds / SECONDS_PER_DAY);
    CALLFUNC(f1, t1);
    CALLFUNC(f2, t2);

    for(;;)
    {
        if (++iter > iter_limit)
            return SearchError(ASTRO_NO_CONVERGE);

        dt = (t2.tt - t1.tt) / 2.0;
        tmid = Astronomy_AddDays(t1, dt);
        if (fabs(dt) < dt_days)
        {
            /* We are close enough to the event to stop the search. */
            result.time = tmid;
            result.status = ASTRO_SUCCESS;
            return result;
        }

        if (calc_fmid)
            CALLFUNC(fmid, tmid);
        else
            calc_fmid = 1;      /* we already have the correct value of fmid from the previous loop */

        /* Quadratic interpolation: */
        /* Try to find a parabola that passes through the 3 points we have sampled: */
        /* (t1,f1), (tmid,fmid), (t2,f2) */

        if (QuadInterp(tmid.ut, t2.ut - tmid.ut, f1, fmid, f2, &q_ut, &q_df_dt))
        {
            tq = Astronomy_TimeFromDays(q_ut);
            CALLFUNC(fq, tq);
            if (q_df_dt != 0.0)
            {
                dt_guess = fabs(fq / q_df_dt);
                if (dt_guess < dt_days)
                {
                    /* The estimated time error is small enough that we can quit now. */
                    result.time = tq;
                    result.status = ASTRO_SUCCESS;
                    return result;
                }

                /* Try guessing a tighter boundary with the interpolated root at the center. */
                dt_guess *= 1.2;
                if (dt_guess < dt/10.0)
                {
                    astro_time_t tleft = Astronomy_AddDays(tq, -dt_guess);
                    astro_time_t tright = Astronomy_AddDays(tq, +dt_guess);
                    if ((tleft.ut - t1.ut)*(tleft.ut - t2.ut) < 0)
                    {
                        if ((tright.ut - t1.ut)*(tright.ut - t2.ut) < 0)
                        {
                            double fleft, fright;
                            CALLFUNC(fleft, tleft);
                            CALLFUNC(fright, tright);
                            if (fleft<0.0 && fright>=0.0)
                            {
                                f1 = fleft;
                                f2 = fright;
                                t1 = tleft;
                                t2 = tright;
                                fmid = fq;
                                calc_fmid = 0;  /* save a little work -- no need to re-calculate fmid next time around the loop */
                                continue;
                            }
                        }
                    }
                }
            }
        }

        /* After quadratic interpolation attempt. */
        /* Now just divide the region in two parts and pick whichever one appears to contain a root. */
        if (f1 < 0.0 && fmid >= 0.0)
        {
            t2 = tmid;
            f2 = fmid;
            continue;
        }

        if (fmid < 0.0 && f2 >= 0.0)
        {
            t1 = tmid;
            f1 = fmid;
            continue;
        }

        /* Either there is no ascending zero-crossing in this range */
        /* or the search window is too wide (more than one zero-crossing). */
        return SearchError(ASTRO_SEARCH_FAILURE);
    }
}

static int QuadInterp(
    double tm, double dt, double fa, double fm, double fb,
    double *out_t, double *out_df_dt)
{
    double Q, R, S;
    double x, u, ru, x1, x2;

    Q = (fb + fa)/2.0 - fm;
    R = (fb - fa)/2.0;
    S = fm;

    if (Q == 0.0)
    {
        /* This is a line, not a parabola. */
        if (R == 0.0)
            return 0;       /* This is a HORIZONTAL line... can't make progress! */
        x = -S / R;
        if (x < -1.0 || x > +1.0)
            return 0;   /* out of bounds */
    }
    else
    {
        /* This really is a parabola. Find roots x1, x2. */
        u = R*R - 4*Q*S;
        if (u <= 0.0)
            return 0;   /* can't solve if imaginary, or if vertex of parabola is tangent. */

        ru = sqrt(u);
        x1 = (-R + ru) / (2.0 * Q);
        x2 = (-R - ru) / (2.0 * Q);
        if (-1.0 <= x1 && x1 <= +1.0)
        {
            if (-1.0 <= x2 && x2 <= +1.0)
                return 0;   /* two roots are within bounds; we require a unique zero-crossing. */
            x = x1;
        }
        else if (-1.0 <= x2 && x2 <= +1.0)
            x = x2;
        else
            return 0;   /* neither root is within bounds */
    }

    *out_t = tm + x*dt;
    *out_df_dt = (2*Q*x + R) / dt;
    return 1;   /* success */
}

static astro_status_t FindSeasonChange(double targetLon, int year, int month, int day, astro_time_t *time)
{
    astro_time_t startTime = Astronomy_MakeTime(year, month, day, 0, 0, 0.0);
    astro_search_result_t result = Astronomy_SearchSunLongitude(targetLon, startTime, 20.0);
    *time = result.time;
    return result.status;
}

/**
 * @brief Finds both equinoxes and both solstices for a given calendar year.
 *
 * The changes of seasons are defined by solstices and equinoxes.
 * Given a calendar year number, this function calculates the
 * March and September equinoxes and the June and December solstices.
 *
 * The equinoxes are the moments twice each year when the plane of the
 * Earth's equator passes through the center of the Sun. In other words,
 * the Sun's declination is zero at both equinoxes.
 * The March equinox defines the beginning of spring in the northern hemisphere
 * and the beginning of autumn in the southern hemisphere.
 * The September equinox defines the beginning of autumn in the northern hemisphere
 * and the beginning of spring in the southern hemisphere.
 *
 * The solstices are the moments twice each year when one of the Earth's poles
 * is most tilted toward the Sun. More precisely, the Sun's declination reaches
 * its minimum value at the December solstice, which defines the beginning of
 * winter in the northern hemisphere and the beginning of summer in the southern
 * hemisphere. The Sun's declination reaches its maximum value at the June solstice,
 * which defines the beginning of summer in the northern hemisphere and the beginning
 * of winter in the southern hemisphere.
 *
 * @param year
 *      The calendar year number for which to calculate equinoxes and solstices.
 *      The value may be any integer, but only the years 1800 through 2100 have been
 *      validated for accuracy: unit testing against data from the
 *      United States Naval Observatory confirms that all equinoxes and solstices
 *      for that range of years are within 2 minutes of the correct time.
 *
 * @return
 *      The times of the four seasonal changes in the given calendar year.
 *      This function should always succeed. However, to be safe, callers
 *      should check the `status` field of the returned structure to make sure
 *      it contains `ASTRO_SUCCESS`. Any failures indicate a bug in the algorithm
 *      and should be [reported as an issue](https://github.com/cosinekitty/astronomy/issues).
 */
astro_seasons_t Astronomy_Seasons(int year)
{
    astro_seasons_t seasons;
    astro_status_t  status;

    seasons.status = ASTRO_SUCCESS;

    /*
        https://github.com/cosinekitty/astronomy/issues/187
        Solstices and equinoxes drift over long spans of time,
        due to precession of the Earth's axis.
        Therefore, we have to search a wider range of time than
        one might expect. It turns out this has very little
        effect on efficiency, thanks to the quick convergence
        of quadratic interpolation inside Astronomy_Search().
    */

    status = FindSeasonChange(  0, year,  3, 10, &seasons.mar_equinox);
    if (status != ASTRO_SUCCESS) seasons.status = status;

    status = FindSeasonChange( 90, year,  6, 10, &seasons.jun_solstice);
    if (status != ASTRO_SUCCESS) seasons.status = status;

    status = FindSeasonChange(180, year,  9, 10, &seasons.sep_equinox);
    if (status != ASTRO_SUCCESS) seasons.status = status;

    status = FindSeasonChange(270, year, 12, 10, &seasons.dec_solstice);
    if (status != ASTRO_SUCCESS) seasons.status = status;

    return seasons;
}

/**
 * @brief   Returns the angle between the given body and the Sun, as seen from the Earth.
 *
 * This function calculates the angular separation between the given body and the Sun,
 * as seen from the center of the Earth. This angle is helpful for determining how
 * easy it is to see the body away from the glare of the Sun.
 *
 * @param body
 *      The celestial body whose angle from the Sun is to be measured.
 *      Not allowed to be `BODY_EARTH`.
 *
 * @param time
 *      The time at which the observation is made.
 *
 * @return
 *      If successful, the returned structure contains `ASTRO_SUCCESS` in the `status` field
 *      and `angle` holds the angle in degrees between the Sun and the specified body as
 *      seen from the center of the Earth.
 *      If an error occurs, the `status` field contains a value other than `ASTRO_SUCCESS`
 *      that indicates the error condition.
 */
astro_angle_result_t Astronomy_AngleFromSun(astro_body_t body, astro_time_t time)
{
    astro_vector_t sv, bv;

    if (body == BODY_EARTH)
        return AngleError(ASTRO_EARTH_NOT_ALLOWED);

    sv = Astronomy_GeoVector(BODY_SUN, time, ABERRATION);
    if (sv.status != ASTRO_SUCCESS)
        return AngleError(sv.status);

    bv = Astronomy_GeoVector(body, time, ABERRATION);
    if (bv.status != ASTRO_SUCCESS)
        return AngleError(bv.status);

    return Astronomy_AngleBetween(sv, bv);
}

/**
 * @brief
 *      Determines visibility of a celestial body relative to the Sun, as seen from the Earth.
 *
 * This function returns an #astro_elongation_t structure, which provides the following
 * information about the given celestial body at the given time:
 *
 * - `visibility` is an enumerated type that specifies whether the body is more easily seen
 *    in the morning before sunrise, or in the evening after sunset.
 *
 * - `elongation` is the angle in degrees between two vectors: one from the center of the Earth to the
 *    center of the Sun, the other from the center of the Earth to the center of the specified body.
 *    This angle indicates how far away the body is from the glare of the Sun.
 *    The elongation angle is always in the range [0, 180].
 *
 * - `ecliptic_separation` is the absolute value of the difference between the body's ecliptic longitude
 *   and the Sun's ecliptic longitude, both as seen from the center of the Earth. This angle measures
 *   around the plane of the Earth's orbit, and ignores how far above or below that plane the body is.
 *   The ecliptic separation is measured in degrees and is always in the range [0, 180].
 *
 * @param body
 *      The celestial body whose visibility is to be calculated.
 *
 * @param time
 *      The date and time of the observation.
 *
 * @return
 *      If successful, the `status` field in the returned structure contains `ASTRO_SUCCESS`
 *      and all the other fields in the structure are valid. On failure, `status` contains
 *      some other value as an error code and the other fields contain invalid values.
 */
astro_elongation_t Astronomy_Elongation(astro_body_t body, astro_time_t time)
{
    astro_elongation_t result;
    astro_angle_result_t angres;

    angres = Astronomy_PairLongitude(body, BODY_SUN, time);
    if (angres.status != ASTRO_SUCCESS)
        return ElongError(angres.status);

    if (angres.angle > 180.0)
    {
        result.visibility = VISIBLE_MORNING;
        result.ecliptic_separation = 360.0 - angres.angle;
    }
    else
    {
        result.visibility = VISIBLE_EVENING;
        result.ecliptic_separation = angres.angle;
    }

    angres = Astronomy_AngleFromSun(body, time);
    if (angres.status != ASTRO_SUCCESS)
        return ElongError(angres.status);

    result.elongation = angres.angle;
    result.time = time;
    result.status = ASTRO_SUCCESS;

    return result;
}

static astro_func_result_t neg_elong_slope(void *context, astro_time_t time)
{
    static const double dt = 0.1;
    astro_angle_result_t e1, e2;
    astro_func_result_t result;
    astro_body_t body = *((astro_body_t *)context);
    astro_time_t t1 = Astronomy_AddDays(time, -dt/2.0);
    astro_time_t t2 = Astronomy_AddDays(time, +dt/2.0);

    e1 = Astronomy_AngleFromSun(body, t1);
    if (e1.status != ASTRO_SUCCESS)
        return FuncError(e1.status);

    e2 = Astronomy_AngleFromSun(body, t2);
    if (e2.status)
        return FuncError(e2.status);

    result.value = (e1.angle - e2.angle)/dt;
    result.status = ASTRO_SUCCESS;
    return result;
}

/**
 * @brief
 *      Finds a date and time when Mercury or Venus reaches its maximum angle from the Sun as seen from the Earth.
 *
 * Mercury and Venus are are often difficult to observe because they are closer to the Sun than the Earth is.
 * Mercury especially is almost always impossible to see because it gets lost in the Sun's glare.
 * The best opportunities for spotting Mercury, and the best opportunities for viewing Venus through
 * a telescope without atmospheric interference, are when these planets reach maximum elongation.
 * These are events where the planets reach the maximum angle from the Sun as seen from the Earth.
 *
 * This function solves for those times, reporting the next maximum elongation event's date and time,
 * the elongation value itself, the relative longitude with the Sun, and whether the planet is best
 * observed in the morning or evening. See #Astronomy_Elongation for more details about the returned structure.
 *
 * @param body
 *      Either `BODY_MERCURY` or `BODY_VENUS`. Any other value will fail with the error `ASTRO_INVALID_BODY`.
 *      To find the best viewing opportunites for planets farther from the Sun than the Earth is (Mars through Pluto)
 *      use #Astronomy_SearchRelativeLongitude to find the next opposition event.
 *
 * @param startTime
 *      The date and time at which to begin the search. The maximum elongation event found will always
 *      be the first one that occurs after this date and time.
 *
 * @return
 *      If successful, the `status` field of the returned structure will be `ASTRO_SUCCESS`
 *      and the other structure fields will be valid. Otherwise, `status` will contain
 *      some other value indicating an error.
 */
astro_elongation_t Astronomy_SearchMaxElongation(astro_body_t body, astro_time_t startTime)
{
    double s1, s2;
    int iter;
    astro_angle_result_t plon, elon;
    astro_time_t t_start;
    double rlon, rlon_lo, rlon_hi, adjust_days;
    astro_func_result_t syn;
    astro_search_result_t search1, search2, searchx;
    astro_time_t t1, t2;
    astro_func_result_t m1, m2;

    /* Determine the range of relative longitudes within which maximum elongation can occur for this planet. */
    switch (body)
    {
    case BODY_MERCURY:
        s1 = 50.0;
        s2 = 85.0;
        break;

    case BODY_VENUS:
        s1 = 40.0;
        s2 = 50.0;
        break;

    default:
        /* SearchMaxElongation works for Mercury and Venus only. */
        return ElongError(ASTRO_INVALID_BODY);
    }

    syn = SynodicPeriod(body);
    if (syn.status != ASTRO_SUCCESS)
        return ElongError(syn.status);

    iter = 0;
    while (++iter <= 2)
    {
        plon = Astronomy_EclipticLongitude(body, startTime);
        if (plon.status != ASTRO_SUCCESS)
            return ElongError(plon.status);

        elon = Astronomy_EclipticLongitude(BODY_EARTH, startTime);
        if (elon.status != ASTRO_SUCCESS)
            return ElongError(elon.status);

        rlon = LongitudeOffset(plon.angle - elon.angle);    /* clamp to (-180, +180] */

        /* The slope function is not well-behaved when rlon is near 0 degrees or 180 degrees */
        /* because there is a cusp there that causes a discontinuity in the derivative. */
        /* So we need to guard against searching near such times. */
        if (rlon >= -s1 && rlon < +s1)
        {
            /* Seek to the window [+s1, +s2]. */
            adjust_days = 0.0;
            /* Search forward for the time t1 when rel lon = +s1. */
            rlon_lo = +s1;
            /* Search forward for the time t2 when rel lon = +s2. */
            rlon_hi = +s2;
        }
        else if (rlon > +s2 || rlon < -s2)
        {
            /* Seek to the next search window at [-s2, -s1]. */
            adjust_days = 0.0;
            /* Search forward for the time t1 when rel lon = -s2. */
            rlon_lo = -s2;
            /* Search forward for the time t2 when rel lon = -s1. */
            rlon_hi = -s1;
        }
        else if (rlon >= 0.0)
        {
            /* rlon must be in the middle of the window [+s1, +s2]. */
            /* Search BACKWARD for the time t1 when rel lon = +s1. */
            adjust_days = -syn.value / 4.0;
            rlon_lo = +s1;
            rlon_hi = +s2;
            /* Search forward from t1 to find t2 such that rel lon = +s2. */
        }
        else
        {
            /* rlon must be in the middle of the window [-s2, -s1]. */
            /* Search BACKWARD for the time t1 when rel lon = -s2. */
            adjust_days = -syn.value / 4.0;
            rlon_lo = -s2;
            /* Search forward from t1 to find t2 such that rel lon = -s1. */
            rlon_hi = -s1;
        }

        t_start = Astronomy_AddDays(startTime, adjust_days);

        search1 = Astronomy_SearchRelativeLongitude(body, rlon_lo, t_start);
        if (search1.status != ASTRO_SUCCESS)
            return ElongError(search1.status);
        t1 = search1.time;

        search2 = Astronomy_SearchRelativeLongitude(body, rlon_hi, t1);
        if (search2.status != ASTRO_SUCCESS)
            return ElongError(search2.status);
        t2 = search2.time;

        /* Now we have a time range [t1,t2] that brackets a maximum elongation event. */
        /* Confirm the bracketing. */
        m1 = neg_elong_slope(&body, t1);
        if (m1.status != ASTRO_SUCCESS)
            return ElongError(m1.status);

        if (m1.value >= 0)
            return ElongError(ASTRO_INTERNAL_ERROR);    /* there is a bug in the bracketing algorithm! */

        m2 = neg_elong_slope(&body, t2);
        if (m2.status != ASTRO_SUCCESS)
            return ElongError(m2.status);

        if (m2.value <= 0)
            return ElongError(ASTRO_INTERNAL_ERROR);    /* there is a bug in the bracketing algorithm! */

        /* Use the generic search algorithm to home in on where the slope crosses from negative to positive. */
        searchx = Astronomy_Search(neg_elong_slope, &body, t1, t2, 10.0);
        if (searchx.status != ASTRO_SUCCESS)
            return ElongError(searchx.status);

        if (searchx.time.tt >= startTime.tt)
            return Astronomy_Elongation(body, searchx.time);

        /* This event is in the past (earlier than startTime). */
        /* We need to search forward from t2 to find the next possible window. */
        /* We never need to search more than twice. */
        startTime = Astronomy_AddDays(t2, 1.0);
    }

    return ElongError(ASTRO_SEARCH_FAILURE);
}


/**
 * @brief Returns one body's ecliptic longitude with respect to another, as seen from the Earth.
 *
 * This function determines where one body appears around the ecliptic plane
 * (the plane of the Earth's orbit around the Sun) as seen from the Earth,
 * relative to the another body's apparent position.
 * The function returns an angle in the half-open range [0, 360) degrees.
 * The value is the ecliptic longitude of `body1` relative to the ecliptic
 * longitude of `body2`.
 *
 * The angle is 0 when the two bodies are at the same ecliptic longitude
 * as seen from the Earth. The angle increases in the prograde direction
 * (the direction that the planets orbit the Sun and the Moon orbits the Earth).
 *
 * When the angle is 180 degrees, it means the two bodies appear on opposite sides
 * of the sky for an Earthly observer.
 *
 * Neither `body1` nor `body2` is allowed to be `BODY_EARTH`.
 * If this happens, the function fails with the error code `ASTRO_EARTH_NOT_ALLOWED`.
 *
 * @param body1
 *      The first body, whose longitude is to be found relative to the second body.
 *
 * @param body2
 *      The second body, relative to which the longitude of the first body is to be found.
 *
 * @param time
 *      The date and time of the observation.
 *
 * @return
 *      On success, the `status` field in the returned structure holds `ASTRO_SUCCESS` and
 *      the `angle` field holds a value in the range [0, 360).
 *      On failure, the `status` field contains some other value indicating an error condition.
 */
astro_angle_result_t Astronomy_PairLongitude(
    astro_body_t body1,
    astro_body_t body2,
    astro_time_t time)
{
    astro_vector_t vector1, vector2;
    astro_ecliptic_t eclip1, eclip2;
    astro_angle_result_t result;

    if (body1 == BODY_EARTH || body2 == BODY_EARTH)
        return AngleError(ASTRO_EARTH_NOT_ALLOWED);

    vector1 = Astronomy_GeoVector(body1, time, NO_ABERRATION);
    eclip1 = Astronomy_Ecliptic(vector1);        /* checks for errors in vector1 */
    if (eclip1.status != ASTRO_SUCCESS)
        return AngleError(eclip1.status);

    vector2 = Astronomy_GeoVector(body2, time, NO_ABERRATION);
    eclip2 = Astronomy_Ecliptic(vector2);        /* checks for errors in vector2 */
    if (eclip2.status != ASTRO_SUCCESS)
        return AngleError(eclip2.status);

    result.status = ASTRO_SUCCESS;
    result.angle = NormalizeLongitude(eclip1.elon - eclip2.elon);
    return result;
}


/**
 * @brief
 *      Returns the Moon's phase as an angle from 0 to 360 degrees.
 *
 * This function determines the phase of the Moon using its apparent
 * ecliptic longitude relative to the Sun, as seen from the center of the Earth.
 * Certain values of the angle have conventional definitions:
 *
 * - 0 = new moon
 * - 90 = first quarter
 * - 180 = full moon
 * - 270 = third quarter
 *
 * @param time
 *      The date and time of the observation.
 *
 * @return
 *      On success, the function returns the angle as described in the function remarks
 *      in the `angle` field and `ASTRO_SUCCESS` in the `status` field.
 *      The function should always succeed, but it is a good idea for callers to check
 *      the `status` field in the returned structure.
 *      Any other value in `status` indicates a failure that should be
 *      [reported as an issue](https://github.com/cosinekitty/astronomy/issues).
 */
astro_angle_result_t Astronomy_MoonPhase(astro_time_t time)
{
    return Astronomy_PairLongitude(BODY_MOON, BODY_SUN, time);
}

static astro_func_result_t moon_offset(void *context, astro_time_t time)
{
    astro_func_result_t result;
    double targetLon = *((double *)context);
    astro_angle_result_t angres = Astronomy_MoonPhase(time);
    if (angres.status != ASTRO_SUCCESS)
        return FuncError(angres.status);
    result.value = LongitudeOffset(angres.angle - targetLon);
    result.status = ASTRO_SUCCESS;
    return result;
}

/**
 * @brief
 *      Searches for the time that the Moon reaches a specified phase.
 *
 * Lunar phases are conventionally defined in terms of the Moon's geocentric ecliptic
 * longitude with respect to the Sun's geocentric ecliptic longitude.
 * When the Moon and the Sun have the same longitude, that is defined as a new moon.
 * When their longitudes are 180 degrees apart, that is defined as a full moon.
 *
 * This function searches for any value of the lunar phase expressed as an
 * angle in degrees in the range [0, 360).
 *
 * If you want to iterate through lunar quarters (new moon, first quarter, full moon, third quarter)
 * it is much easier to call the functions #Astronomy_SearchMoonQuarter and #Astronomy_NextMoonQuarter.
 * This function is useful for finding general phase angles outside those four quarters.
 *
 * @param targetLon
 *      The difference in geocentric longitude between the Sun and Moon
 *      that specifies the lunar phase being sought. This can be any value
 *      in the range [0, 360).  Certain values have conventional names:
 *      0 = new moon, 90 = first quarter, 180 = full moon, 270 = third quarter.
 *
 * @param startTime
 *      The beginning of the time window in which to search for the Moon reaching the specified phase.
 *
 * @param limitDays
 *      The number of days away from `startTime` that limits the time window for the search.
 *      If the value is negative, the search is performed into the past from `startTime`.
 *      Otherwise, the search is performed into the future from `startTime`.
 *
 * @return
 *      On success, the `status` field in the returned structure holds `ASTRO_SUCCESS` and
 *      the `time` field holds the date and time when the Moon reaches the target longitude.
 *      On failure, `status` holds some other value as an error code.
 *      One possible error code is `ASTRO_NO_MOON_QUARTER` if `startTime` and `limitDays`
 *      do not enclose the desired event. See remarks in #Astronomy_Search for other possible
 *      error codes.
 */
astro_search_result_t Astronomy_SearchMoonPhase(double targetLon, astro_time_t startTime, double limitDays)
{
    /*
        To avoid discontinuities in the moon_offset function causing problems,
        we need to approximate when that function will next return 0.
        We probe it with the start time and take advantage of the fact
        that every lunar phase repeats roughly every 29.5 days.
        There is a surprising uncertainty in the quarter timing,
        due to the eccentricity of the moon's orbit.
        I have seen more than 0.9 days away from the simple prediction.
        To be safe, we take the predicted time of the event and search
        +/-1.5 days around it (a 3-day wide window).
        Return ASTRO_NO_MOON_QUARTER if the final result goes beyond limitDays after startTime.
    */
    const double uncertainty = 1.5;
    astro_func_result_t funcres;
    double ya, est_dt, dt1, dt2;
    astro_time_t t1, t2;

    funcres = moon_offset(&targetLon, startTime);
    if (funcres.status != ASTRO_SUCCESS)
        return SearchError(funcres.status);

    ya = funcres.value;
    if (limitDays < 0.0)
    {
        /* Search backward in time. */
        if (ya < 0.0) ya += 360.0;
        est_dt = -(MEAN_SYNODIC_MONTH * ya) / 360.0;
        dt1 = est_dt - uncertainty;
        dt2 = est_dt + uncertainty;
        if (dt2 < limitDays)
            return SearchError(ASTRO_NO_MOON_QUARTER);    /* not possible for moon phase to occur within specified window (too short) */
        if (dt1 < limitDays)
            dt1 = limitDays;
    }
    else
    {
        /* Search forward in time. */
        if (ya > 0.0) ya -= 360.0;
        est_dt = -(MEAN_SYNODIC_MONTH * ya) / 360.0;
        dt1 = est_dt - uncertainty;
        dt2 = est_dt + uncertainty;
        if (dt1 > limitDays)
            return SearchError(ASTRO_NO_MOON_QUARTER);    /* not possible for moon phase to occur within specified window (too short) */
        if (dt2 > limitDays)
            dt2 = limitDays;
    }
    t1 = Astronomy_AddDays(startTime, dt1);
    t2 = Astronomy_AddDays(startTime, dt2);
    return Astronomy_Search(moon_offset, &targetLon, t1, t2, 0.1);
}

/**
 * @brief
 *      Finds the first lunar quarter after the specified date and time.
 *
 * A lunar quarter is one of the following four lunar phase events:
 * new moon, first quarter, full moon, third quarter.
 * This function finds the lunar quarter that happens soonest
 * after the specified date and time.
 *
 * To continue iterating through consecutive lunar quarters, call this function once,
 * followed by calls to #Astronomy_NextMoonQuarter as many times as desired.
 *
 * @param startTime
 *      The date and time at which to start the search.
 *
 * @return
 *      This function should always succeed, indicated by the `status` field
 *      in the returned structure holding `ASTRO_SUCCESS`. Any other value indicates
 *      an internal error, which should be [reported as an issue](https://github.com/cosinekitty/astronomy/issues).
 *      To be safe, calling code should always check the `status` field for errors.
 */
astro_moon_quarter_t Astronomy_SearchMoonQuarter(astro_time_t startTime)
{
    astro_moon_quarter_t mq;
    astro_angle_result_t angres;
    astro_search_result_t srchres;

    /* Determine what the next quarter phase will be. */
    angres = Astronomy_MoonPhase(startTime);
    if (angres.status != ASTRO_SUCCESS)
        return MoonQuarterError(angres.status);

    mq.quarter = (1 + (int)floor(angres.angle / 90.0)) % 4;
    srchres = Astronomy_SearchMoonPhase(90.0 * mq.quarter, startTime, 10.0);
    if (srchres.status != ASTRO_SUCCESS)
        return MoonQuarterError(srchres.status);

    mq.status = ASTRO_SUCCESS;
    mq.time = srchres.time;
    return mq;
}

/**
 * @brief
 *      Continues searching for lunar quarters from a previous search.
 *
 * After calling #Astronomy_SearchMoonQuarter, this function can be called
 * one or more times to continue finding consecutive lunar quarters.
 * This function finds the next consecutive moon quarter event after the one passed in as the parameter `mq`.
 *
 * @param mq
 *      A value returned by a prior call to #Astronomy_SearchMoonQuarter or #Astronomy_NextMoonQuarter.
 *
 * @return
 *      If `mq` is valid, this function should always succeed, indicated by the `status` field
 *      in the returned structure holding `ASTRO_SUCCESS`. Any other value indicates
 *      an internal error, which (after confirming that `mq` is valid) should be
 *      [reported as an issue](https://github.com/cosinekitty/astronomy/issues).
 *      To be safe, calling code should always check the `status` field for errors.
 */
astro_moon_quarter_t Astronomy_NextMoonQuarter(astro_moon_quarter_t mq)
{
    astro_time_t time;
    astro_moon_quarter_t next_mq;

    if (mq.status != ASTRO_SUCCESS)
        return MoonQuarterError(ASTRO_INVALID_PARAMETER);

    /* Skip 6 days past the previous found moon quarter to find the next one. */
    /* This is less than the minimum possible increment. */
    /* So far I have seen the interval well contained by the range (6.5, 8.3) days. */

    time = Astronomy_AddDays(mq.time, 6.0);
    next_mq = Astronomy_SearchMoonQuarter(time);
    if (next_mq.status == ASTRO_SUCCESS)
    {
        /* Verify that we found the expected moon quarter. */
        if (next_mq.quarter != (1 + mq.quarter) % 4)
            return MoonQuarterError(ASTRO_WRONG_MOON_QUARTER);  /* internal error! we found the wrong moon quarter */
    }
    return next_mq;
}

static astro_func_result_t rlon_offset(astro_body_t body, astro_time_t time, int direction, double targetRelLon)
{
    astro_func_result_t result;
    astro_angle_result_t plon, elon;
    double diff;

    plon = Astronomy_EclipticLongitude(body, time);
    if (plon.status != ASTRO_SUCCESS)
        return FuncError(plon.status);

    elon = Astronomy_EclipticLongitude(BODY_EARTH, time);
    if (elon.status != ASTRO_SUCCESS)
        return FuncError(elon.status);

    diff = direction * (elon.angle - plon.angle);
    result.value = LongitudeOffset(diff - targetRelLon);
    result.status = ASTRO_SUCCESS;
    return result;
}

/**
 * @brief
 *      Searches for the time when the Earth and another planet are separated by a specified angle
 *      in ecliptic longitude, as seen from the Sun.
 *
 * A relative longitude is the angle between two bodies measured in the plane of the Earth's orbit
 * (the ecliptic plane). The distance of the bodies above or below the ecliptic plane is ignored.
 * If you imagine the shadow of the body cast onto the ecliptic plane, and the angle measured around
 * that plane from one body to the other in the direction the planets orbit the Sun, you will get an
 * angle somewhere between 0 and 360 degrees. This is the relative longitude.
 *
 * Given a planet other than the Earth in `body` and a time to start the search in `startTime`,
 * this function searches for the next time that the relative longitude measured from the planet
 * to the Earth is `targetRelLon`.
 *
 * Certain astronomical events are defined in terms of relative longitude between the Earth and another planet:
 *
 * - When the relative longitude is 0 degrees, it means both planets are in the same direction from the Sun.
 *   For planets that orbit closer to the Sun (Mercury and Venus), this is known as *inferior conjunction*,
 *   a time when the other planet becomes very difficult to see because of being lost in the Sun's glare.
 *   (The only exception is in the rare event of a transit, when we see the silhouette of the planet passing
 *   between the Earth and the Sun.)
 *
 * - When the relative longitude is 0 degrees and the other planet orbits farther from the Sun,
 *   this is known as *opposition*.  Opposition is when the planet is closest to the Earth, and
 *   also when it is visible for most of the night, so it is considered the best time to observe the planet.
 *
 * - When the relative longitude is 180 degrees, it means the other planet is on the opposite side of the Sun
 *   from the Earth. This is called *superior conjunction*. Like inferior conjunction, the planet is
 *   very difficult to see from the Earth. Superior conjunction is possible for any planet other than the Earth.
 *
 * @param body
 *      A planet other than the Earth. If `body` is not a planet other than the Earth, an error occurs.
 *
 * @param targetRelLon
 *      The desired relative longitude, expressed in degrees. Must be in the range [0, 360).
 *
 * @param startTime
 *      The date and time at which to begin the search.
 *
 * @return
 *      If successful, the `status` field in the returned structure will contain `ASTRO_SUCCESS`
 *      and `time` will hold the date and time of the relative longitude event.
 *      Otherwise `status` will hold some other value that indicates an error condition.
 */
astro_search_result_t Astronomy_SearchRelativeLongitude(astro_body_t body, double targetRelLon, astro_time_t startTime)
{
    astro_search_result_t result;
    astro_func_result_t syn;
    astro_func_result_t error_angle;
    double prev_angle;
    astro_time_t time;
    int iter, direction;

    if (body == BODY_EARTH)
        return SearchError(ASTRO_EARTH_NOT_ALLOWED);

    if (body == BODY_MOON || body == BODY_SUN)
        return SearchError(ASTRO_INVALID_BODY);

    syn = SynodicPeriod(body);
    if (syn.status != ASTRO_SUCCESS)
        return SearchError(syn.status);

    direction = IsSuperiorPlanet(body) ? +1 : -1;

    /* Iterate until we converge on the desired event. */
    /* Calculate the error angle, which will be a negative number of degrees, */
    /* meaning we are "behind" the target relative longitude. */

    error_angle = rlon_offset(body, startTime, direction, targetRelLon);
    if (error_angle.status != ASTRO_SUCCESS)
        return SearchError(error_angle.status);

    if (error_angle.value > 0)
        error_angle.value -= 360;    /* force searching forward in time */

    time = startTime;
    for (iter = 0; iter < 100; ++iter)
    {
        /* Estimate how many days in the future (positive) or past (negative) */
        /* we have to go to get closer to the target relative longitude. */
        double day_adjust = (-error_angle.value/360.0) * syn.value;
        time = Astronomy_AddDays(time, day_adjust);
        if (fabs(day_adjust) * SECONDS_PER_DAY < 1.0)
        {
            result.time = time;
            result.status = ASTRO_SUCCESS;
            return result;
        }

        prev_angle = error_angle.value;
        error_angle = rlon_offset(body, time, direction, targetRelLon);
        if (error_angle.status != ASTRO_SUCCESS)
            return SearchError(error_angle.status);

        if (fabs(prev_angle) < 30.0 && (prev_angle != error_angle.value))
        {
            /* Improve convergence for Mercury/Mars (eccentric orbits) */
            /* by adjusting the synodic period to more closely match the */
            /* variable speed of both planets in this part of their respective orbits. */
            double ratio = prev_angle / (prev_angle - error_angle.value);
            if (ratio > 0.5 && ratio < 2.0)
                syn.value *= ratio;
        }
    }

    return SearchError(ASTRO_NO_CONVERGE);
}

/**
 * @brief Searches for the time when the center of a body reaches a specified hour angle as seen by an observer on the Earth.
 *
 * The *hour angle* of a celestial body indicates its position in the sky with respect
 * to the Earth's rotation. The hour angle depends on the location of the observer on the Earth.
 * The hour angle is 0 when the body's center reaches its highest angle above the horizon in a given day.
 * The hour angle increases by 1 unit for every sidereal hour that passes after that point, up
 * to 24 sidereal hours when it reaches the highest point again. So the hour angle indicates
 * the number of hours that have passed since the most recent time that the body has culminated,
 * or reached its highest point.
 *
 * This function searches for the next or previous time a celestial body reaches the given hour angle
 * relative to the date and time specified by `startTime`.
 * To find when a body culminates, pass 0 for `hourAngle`.
 * To find when a body reaches its lowest point in the sky, pass 12 for `hourAngle`.
 *
 * Note that, especially close to the Earth's poles, a body as seen on a given day
 * may always be above the horizon or always below the horizon, so the caller cannot
 * assume that a culminating object is visible nor that an object is below the horizon
 * at its minimum altitude.
 *
 * On success, the function reports the date and time, along with the horizontal coordinates
 * of the body at that time, as seen by the given observer.
 *
 * @param body
 *      The Sun, Moon, any planet other than the Earth,
 *      or a user-defined star that was created by a call to #Astronomy_DefineStar.
 *
 * @param observer
 *      Indicates a location on or near the surface of the Earth where the observer is located.
 *      Call #Astronomy_MakeObserver to create an observer structure.
 *
 * @param hourAngle
 *      An hour angle value in the range [0, 24) indicating the number of sidereal hours after the
 *      body's most recent culmination.
 *
 * @param startTime
 *      The date and time at which to start the search.
 *
 * @param direction
 *      The direction in time to perform the search: a positive value
 *      searches forward in time, a negative value searches backward in time.
 *      The function will fail with `ASTRO_INVALID_PARAMETER` if `direction` is zero.
 *
 * @return
 *      If successful, the `status` field in the returned structure holds `ASTRO_SUCCESS`
 *      and the other structure fields are valid. Otherwise, `status` holds some other value
 *      that indicates an error condition.
 */
astro_hour_angle_t Astronomy_SearchHourAngleEx(
    astro_body_t body,
    astro_observer_t observer,
    double hourAngle,
    astro_time_t startTime,
    int direction)
{
    int iter = 0;
    astro_time_t time;
    astro_equatorial_t ofdate;
    astro_hour_angle_t result;
    double delta_sidereal_hours, delta_days, gast;

    if (body == BODY_EARTH)
        return HourAngleError(ASTRO_EARTH_NOT_ALLOWED);

    if (hourAngle < 0.0 || hourAngle >= 24.0)
        return HourAngleError(ASTRO_INVALID_PARAMETER);

    if (direction == 0)
        return HourAngleError(ASTRO_INVALID_PARAMETER);

    time = startTime;
    for(;;)
    {
        ++iter;

        /* Calculate Greenwich Apparent Sidereal Time (GAST) at the given time. */
        gast = Astronomy_SiderealTime(&time);

        /* Obtain equatorial coordinates of date for the body. */
        ofdate = Astronomy_Equator(body, &time, observer, EQUATOR_OF_DATE, ABERRATION);
        if (ofdate.status != ASTRO_SUCCESS)
            return HourAngleError(ofdate.status);

        /* Calculate the adjustment needed in sidereal time */
        /* to bring the hour angle to the desired value. */

        delta_sidereal_hours = fmod((hourAngle + ofdate.ra - observer.longitude/15) - gast, 24.0);
        if (iter == 1)
        {
            /* On the first iteration, always search the requested time direction. */
            if (direction > 0)
            {
                /* Search forward in time. */
                if (delta_sidereal_hours < 0.0)
                    delta_sidereal_hours += 24.0;
            }
            else
            {
                /* Search backward in time. */
                if (delta_sidereal_hours > 0.0)
                    delta_sidereal_hours -= 24.0;
            }
        }
        else
        {
            /* On subsequent iterations, we make the smallest possible adjustment, */
            /* either forward or backward in time. */
            if (delta_sidereal_hours < -12.0)
                delta_sidereal_hours += 24.0;
            else if (delta_sidereal_hours > +12.0)
                delta_sidereal_hours -= 24.0;
        }

        /* If the error is tolerable (less than 0.1 seconds), the search has succeeded. */
        if (fabs(delta_sidereal_hours) * 3600.0 < 0.1)
        {
            result.hor = Astronomy_Horizon(&time, observer, ofdate.ra, ofdate.dec, REFRACTION_NORMAL);
            result.time = time;
            result.status = ASTRO_SUCCESS;
            return result;
        }

        /* We need to loop another time to get more accuracy. */
        /* Update the terrestrial time (in solar days) adjusting by sidereal time (sidereal hours). */
        delta_days = (delta_sidereal_hours / 24.0) * SOLAR_DAYS_PER_SIDEREAL_DAY;
        time = Astronomy_AddDays(time, delta_days);
    }
}


/**
 * @brief Finds the hour angle of a body for a given observer and time.
 *
 * The *hour angle* of a celestial body indicates its position in the sky with respect
 * to the Earth's rotation. The hour angle depends on the location of the observer on the Earth.
 * The hour angle is 0 when the body's center reaches its highest angle above the horizon in a given day.
 * The hour angle increases by 1 unit for every sidereal hour that passes after that point, up
 * to 24 sidereal hours when it reaches the highest point again. So the hour angle indicates
 * the number of hours that have passed since the most recent time that the body has culminated,
 * or reached its highest point.
 *
 * @param body
 *      The body whose observed hour angle is to be found.
 *
 * @param time
 *      The time of the observation.
 *
 * @param observer
 *      The geographic location where the observation takes place.
 *
 * @return astro_func_result_t
 *      If successful, the `status` field in the returned structure holds `ASTRO_SUCCESS`
 *      and `value` holds the hour angle in the half-open range [0, 24).
 *      Otherwise, `status` is an error code that indicates failure.
 */
astro_func_result_t Astronomy_HourAngle(astro_body_t body, astro_time_t *time, astro_observer_t observer)
{
    astro_func_result_t result;
    astro_equatorial_t ofdate;
    double gast;

    /* Calculate Greenwich Apparent Sidereal Time (GAST) at the given time. */
    gast = Astronomy_SiderealTime(time);

    /* Obtain equatorial coordinates of date for the body. */
    ofdate = Astronomy_Equator(body, time, observer, EQUATOR_OF_DATE, ABERRATION);
    if (ofdate.status != ASTRO_SUCCESS)
        return FuncError(ofdate.status);

    result.value = fmod(observer.longitude/15 + gast - ofdate.ra, 24.0);
    if (result.value < 0.0)
        result.value += 24.0;
    result.status = ASTRO_SUCCESS;

    return result;
}


/** @cond DOXYGEN_SKIP */

typedef struct
{
    astro_body_t        body;
    int                 direction;          // search option: +1 = rise, -1 = set
    astro_observer_t    observer;
    double              body_radius_au;
    double              target_altitude;
}
context_altitude_t;

static const double RISE_SET_DT = 0.42;    /* 10.08 hours: Nyquist-safe for 22-hour period. */

typedef struct
{
    astro_status_t  status;
    astro_time_t    tx;
    astro_time_t    ty;
    double          ax;
    double          ay;
}
ascent_t;

int _AltitudeDiffCallCount;
int _FindAscentMaxRecursionDepth;

/** @endcond */

static astro_func_result_t altitude_diff(void *context, astro_time_t time)
{
    astro_func_result_t result;
    astro_equatorial_t ofdate;
    astro_horizon_t hor;
    double altitude;
    const context_altitude_t *p = (const context_altitude_t *)context;

    ++_AltitudeDiffCallCount;   /* for internal performance testing */

    ofdate = Astronomy_Equator(p->body, &time, p->observer, EQUATOR_OF_DATE, ABERRATION);
    if (ofdate.status != ASTRO_SUCCESS)
        return FuncError(ofdate.status);

    hor = Astronomy_Horizon(&time, p->observer, ofdate.ra, ofdate.dec, REFRACTION_NONE);
    altitude = hor.altitude + RAD2DEG*asin(p->body_radius_au / ofdate.dist);
    result.value = p->direction*(altitude - p->target_altitude);
    result.status = ASTRO_SUCCESS;
    return result;
}


static ascent_t AscentError(astro_status_t status)
{
    ascent_t ascent;
    ascent.ax = ascent.ay = NAN;
    ascent.tx = ascent.ty = TimeError();
    ascent.status = status;
    return ascent;
}


static ascent_t FindAscent(
    int depth,
    context_altitude_t *context,
    double max_deriv_alt,
    astro_time_t t1,
    astro_time_t t2,
    double a1,
    double a2)
{
    ascent_t ascent;
    double da, dt, abs_a1, abs_a2;
    astro_time_t tm;
    astro_func_result_t alt;

    /* For internal performance testing. */
    if (depth > _FindAscentMaxRecursionDepth)
        _FindAscentMaxRecursionDepth = depth;

    /* See if we can find any time interval where the altitude-diff function */
    /* rises from non-positive to positive. */
    /* Return ASTRO_SUCCESS if we do, ASTRO_SEARCH_FAILURE if we don't, or some other status for error cases. */

    if (a1 < 0.0 && a2 >= 0.0)
    {
        /* Trivial success case: the endpoints already rise through zero. */
        ascent.status = ASTRO_SUCCESS;
        ascent.tx = t1;
        ascent.ty = t2;
        ascent.ax = a1;
        ascent.ay = a2;
        return ascent;
    }

    if (a1 >= 0.0 && a2 < 0.0)
    {
        /* Trivial failure case: Assume Nyquist condition prevents an ascent. */
        return AscentError(ASTRO_SEARCH_FAILURE);
    }

    if (depth > 17)
    {
        /*
            Safety valve: do not allow unlimited recursion.
            This should never happen if the rest of the logic is working correctly,
            so fail the whole search if it does happen. It's a bug!
        */
        return AscentError(ASTRO_NO_CONVERGE);
    }

    /*
        Both altitudes are on the same side of zero: both are negative, or both are non-negative.
        There could be a convex "hill" or a concave "valley" that passes through zero.
        In polar regions sometimes there is a rise/set or set/rise pair within minutes of each other.
        For example, the Moon can be below the horizon, then the very top of it becomes
        visible (moonrise) for a few minutes, then it moves sideways and down below
        the horizon again (moonset). We want to catch these cases.
        However, for efficiency and practicality concerns, because the rise/set search itself
        has a 0.1 second threshold, we do not worry about rise/set pairs that are less than
        one second apart. These are marginal cases that are rendered highly uncertain
        anyway, due to unpredictable atmospheric refraction conditions (air temperature and pressure).
    */
    dt = (t2.ut - t1.ut) / 2;
    if (dt * SECONDS_PER_DAY < 1.0)
        return AscentError(ASTRO_SEARCH_FAILURE);

    /* Is it possible to reach zero from the altitude that is closer to zero? */
    abs_a1 = fabs(a1);
    abs_a2 = fabs(a2);
    da = (abs_a1 < abs_a2) ? abs_a1 : abs_a2;

    /*
        Without loss of generality, assume |a1| <= |a2|.
        (Reverse the argument in the case |a2| < |a1|.)
        Imagine you have to "drive" from a1 to 0, then back to a2.
        You can't go faster than max_deriv_alt. If you can't reach 0 in half the time,
        you certainly don't have time to reach 0, turn around, and still make your way
        back up to a2 (which is at least as far from 0 than a1 is) in the time interval dt.
        Therefore, the time threshold is half the time interval, or dt/2.
    */
    if (da > max_deriv_alt*(dt / 2))
    {
        /* Prune: the altitude cannot change fast enough to reach zero. */
        return AscentError(ASTRO_SEARCH_FAILURE);
    }

    /* Bisect the time interval and evaluate the altitude at the midpoint. */
    tm = Astronomy_TimeFromDays((t1.ut + t2.ut)/2);
    alt = altitude_diff(context, tm);
    if (alt.status != ASTRO_SUCCESS)
        return AscentError(ASTRO_SEARCH_FAILURE);

    /* Recurse to the left interval. */
    ascent = FindAscent(1+depth, context, max_deriv_alt, t1, tm, a1, alt.value);
    if (ascent.status == ASTRO_SEARCH_FAILURE)
    {
        /* Recurse to the right interval. */
        ascent = FindAscent(1+depth, context, max_deriv_alt, tm, t2, alt.value, a2);
    }

    return ascent;
}


static astro_func_result_t MaxAltitudeSlope(astro_body_t body, double latitude)
{
    astro_func_result_t result;
    double deriv_ra, deriv_dec, latrad;

    if (!isfinite(latitude) || latitude < -90.0 || latitude > +90.0)
    {
        result.value = NAN;
        result.status = ASTRO_INVALID_PARAMETER;
        return result;
    }

    /*
        Calculate the maximum possible rate that this body's altitude
        could change [degrees/day] as seen by this observer.
        First use experimentally determined extreme bounds for this body
        of how much topocentric RA and DEC can ever change per rate of time.
        We need minimum possible d(RA)/dt, and maximum possible magnitude of d(DEC)/dt.
        Conservatively, we round d(RA)/dt down, d(DEC)/dt up.
        Then calculate the resulting maximum possible altitude change rate.
    */

    switch (body)
    {
    case BODY_MOON:
        deriv_ra  = +4.5;
        deriv_dec = +8.2;
        break;

    case BODY_SUN:
        deriv_ra  = +0.8;
        deriv_dec = +0.5;
        break;

    case BODY_MERCURY:
        deriv_ra  = -1.6;
        deriv_dec = +1.0;
        break;

    case BODY_VENUS:
        deriv_ra  = -0.8;
        deriv_dec = +0.6;
        break;

    case BODY_MARS:
        deriv_ra  = -0.5;
        deriv_dec = +0.4;
        break;

    case BODY_JUPITER:
    case BODY_SATURN:
    case BODY_URANUS:
    case BODY_NEPTUNE:
    case BODY_PLUTO:
        deriv_ra  = -0.2;
        deriv_dec = +0.2;
        break;

    case BODY_EARTH:
        result.value = NAN;
        result.status = ASTRO_EARTH_NOT_ALLOWED;
        return result;

    default:
        if (UserDefinedStar(body))
        {
            /*
                The minimum allowed heliocentric distance of a user-defined star
                is one light-year. This can cause a tiny amount of parallax (about 0.001 degrees).
                Also, including stellar aberration (22 arcsec = 0.006 degrees), we provide a
                generous safety buffer of 0.008 degrees.
            */
            deriv_ra  = -0.008;
            deriv_dec = +0.008;
            break;
        }
        result.value = NAN;
        result.status = ASTRO_INVALID_BODY;
        return result;
    }

    latrad = DEG2RAD * latitude;
    result.value = fabs(((360.0 / SOLAR_DAYS_PER_SIDEREAL_DAY) - deriv_ra)*cos(latrad)) + fabs(deriv_dec*sin(latrad));
    result.status = isfinite(result.value) ? ASTRO_SUCCESS : ASTRO_INTERNAL_ERROR;
    return result;
}


static astro_search_result_t InternalSearchAltitude(
    astro_body_t body,
    astro_observer_t observer,
    astro_direction_t direction,
    astro_time_t startTime,
    double limitDays,
    double bodyRadiusAu,
    double targetAltitude)
{
    astro_search_result_t search_result;
    astro_func_result_t func_result;
    context_altitude_t context;
    ascent_t ascent;
    astro_time_t t1, t2;
    double a1, a2, max_deriv_alt;

    if (!isfinite(targetAltitude) || targetAltitude < -90.0 || targetAltitude > +90.0)
        return SearchError(ASTRO_INVALID_PARAMETER);

    func_result = MaxAltitudeSlope(body, observer.latitude);
    if (func_result.status != ASTRO_SUCCESS)
        return SearchError(func_result.status);
    max_deriv_alt = func_result.value;

    context.body = body;
    context.direction = (int)direction;
    context.observer = observer;
    context.body_radius_au = bodyRadiusAu;
    context.target_altitude = targetAltitude;

    /* We allow searching forward or backward in time. */
    /* But we want to keep t1 < t2, so we need a few if/else statements. */
    t1 = t2 = startTime;
    func_result = altitude_diff(&context, t2);
    if (func_result.status != ASTRO_SUCCESS)
        return SearchError(func_result.status);
    a1 = a2 = func_result.value;

    for(;;)
    {
        if (limitDays < 0.0)
        {
            t1 = Astronomy_AddDays(t2, -RISE_SET_DT);
            func_result = altitude_diff(&context, t1);
            if (func_result.status != ASTRO_SUCCESS)
                return SearchError(func_result.status);
            a1 = func_result.value;
        }
        else
        {
            t2 = Astronomy_AddDays(t1, +RISE_SET_DT);
            func_result = altitude_diff(&context, t2);
            if (func_result.status != ASTRO_SUCCESS)
                return SearchError(func_result.status);
            a2 = func_result.value;
        }

        ascent = FindAscent(0, &context, max_deriv_alt, t1, t2, a1, a2);
        if (ascent.status == ASTRO_SUCCESS)
        {
            /* We found a time interval [t1, t2] that contains an alt-diff */
            /* rising from negative a1 to non-negative a2. */
            /* Search for the time where the root occurs. */
            search_result = Astronomy_Search(altitude_diff, &context, ascent.tx, ascent.ty, 0.1);
            if (search_result.status == ASTRO_SUCCESS)
            {
                /* Now that we have a solution, we have to check whether it goes outside the time bounds. */
                if (limitDays < 0.0)
                {
                    if (search_result.time.ut < startTime.ut + limitDays)
                        return SearchError(ASTRO_SEARCH_FAILURE);
                }
                else
                {
                    if (search_result.time.ut > startTime.ut + limitDays)
                        return SearchError(ASTRO_SEARCH_FAILURE);
                }
                return search_result;  /* success! */
            }

            /* The search should have succeeded. Something is wrong with FindAscent! */
            return SearchError(ASTRO_INTERNAL_ERROR);
        }
        else if (ascent.status == ASTRO_SEARCH_FAILURE)
        {
            /* There is no ascent in this interval, so keep searching. */
        }
        else
        {
            /* An unexpected error occurred. Fail the search. */
            return SearchError(ascent.status);
        }

        if (limitDays < 0.0)
        {
            if (t1.ut < startTime.ut + limitDays)
                return SearchError(ASTRO_SEARCH_FAILURE);
            t2 = t1;
            a2 = a1;
        }
        else
        {
            if (t2.ut > startTime.ut + limitDays)
                return SearchError(ASTRO_SEARCH_FAILURE);
            t1 = t2;
            a1 = a2;
        }
    }
}


/**
 * @brief Calculates U.S. Standard Atmosphere (1976) variables as a function of elevation.
 *
 * This function calculates idealized values of pressure, temperature, and density
 * using the U.S. Standard Atmosphere (1976) model.
 *
 * See:
 * https://hbcp.chemnetbase.com/faces/documents/14_12/14_12_0001.xhtml
 * https://ntrs.nasa.gov/api/citations/19770009539/downloads/19770009539.pdf
 * https://www.ngdc.noaa.gov/stp/space-weather/online-publications/miscellaneous/us-standard-atmosphere-1976/us-standard-atmosphere_st76-1562_noaa.pdf
 *
 * @param elevationMeters
 *      The elevation above sea level at which to calculate atmospheric variables.
 *      The value must be at least -500 to +100000, or the function will
 *      fail with status `ASTRO_INVALID_PARAMETER`.
 *
 * @return astro_atmosphere_tp0
 */
astro_atmosphere_t Astronomy_Atmosphere(double elevationMeters)
{
    astro_atmosphere_t atmos;
    const double P0 = 101325.0;     /* pressure at sea level [pascals] */
    const double T0 = 288.15;       /* temperature at sea level [kelvins] */
    const double T1 = 216.65;       /* temperature between 20 km and 32 km [kelvins] */

    /*
        Formulas for air temperature and pressure at a height of `h` meters
        were found at:
        https://hbcp.chemnetbase.com/faces/documents/14_12/14_12_0001.xhtml

        These in turn come from:
        1. COESA, U.S. Standard Atmosphere, 1976, U.S. Government Printing Office, Washington, DC, 1976.
        2. Jursa, A. S., Ed., Handbook of Geophysics and the Space Environment, Air Force Geophysics Laboratory, 1985.
    */

    if (!isfinite(elevationMeters) || elevationMeters < -500.0 || elevationMeters > 100000.0)
    {
        /* Invalid elevation. */
        atmos.status = ASTRO_INVALID_PARAMETER;
        atmos.pressure = atmos.temperature = atmos.density = NAN;
    }
    else
    {
        if (elevationMeters <= 11000.0)
        {
            atmos.temperature = T0 - 0.0065*elevationMeters;
            atmos.pressure = P0 * pow(T0 / atmos.temperature, -5.25577);
        }
        else if (elevationMeters <= 20000.0)
        {
            atmos.temperature = T1;
            atmos.pressure = 22632.0 * exp(-0.00015768832 * (elevationMeters - 11000.0));
        }
        else
        {
            atmos.temperature = T1 + 0.001*(elevationMeters - 20000.0);
            atmos.pressure = 5474.87 * pow(T1 / atmos.temperature, 34.16319);
        }
        /* The density is calculated relative to the sea level value. */
        /* Using the ideal gas law PV=nRT, we deduce that density is proportional to P/T. */
        atmos.density = (atmos.pressure / atmos.temperature) / (P0 / T0);
        atmos.status = ASTRO_SUCCESS;
    }

    return atmos;
}


static double HorizonDipAngle(
    astro_observer_t observer,
    double metersAboveGround)
{
    double phi, sinphi, cosphi, c, s, ht_km, ach, ash, radius_m;
    double k, dip;

    /* Calculate the effective radius of the Earth at ground level below the observer. */
    /* Correct for the Earth's oblateness. */
    phi = observer.latitude * DEG2RAD;
    sinphi = sin(phi);
    cosphi = cos(phi);
    c = 1.0 / hypot(cosphi, sinphi*EARTH_FLATTENING);
    s = c * (EARTH_FLATTENING * EARTH_FLATTENING);
    ht_km = (observer.height - metersAboveGround) / 1000.0;     /* height of ground above sea level */
    ach = EARTH_EQUATORIAL_RADIUS_KM*c + ht_km;
    ash = EARTH_EQUATORIAL_RADIUS_KM*s + ht_km;
    radius_m = 1000.0 * hypot(ach*cosphi, ash*sinphi);

    /*
        Correct refraction of a ray of light traveling tangent to the Earth's surface.
        Based on: https://www.largeformatphotography.info/sunmooncalc/SMCalc.js
        which in turn derives from:
        Sweer, John. 1938.  The Path of a Ray of Light Tangent to the Surface of the Earth.
        Journal of the Optical Society of America 28 (September):327-329.
    */

    /* k = refraction index */
    k = 0.175 * pow(1.0 - (6.5e-3/283.15)*(observer.height - (2.0/3.0)*metersAboveGround), 3.256);

    /* Calculate how far below the observer's horizontal plane the observed horizon dips. */
    dip = RAD2DEG * -(sqrt(2*(1 - k)*metersAboveGround / radius_m) / (1 - k));
    return dip;
}



/**
 * @brief Searches for the next time a celestial body rises or sets as seen by an observer on the Earth.
 *
 * This function finds the next rise or set time of the Sun, Moon, or planet other than the Earth.
 * Rise time is when the body first starts to be visible above the horizon.
 * For example, sunrise is the moment that the top of the Sun first appears to peek above the horizon.
 * Set time is the moment when the body appears to vanish below the horizon.
 * Therefore, this function adjusts for the apparent angular radius of the observed body
 * (significant only for the Sun and Moon).
 *
 * This function corrects for a typical value of atmospheric refraction, which causes celestial
 * bodies to appear higher above the horizon than they would if the Earth had no atmosphere.
 * Astronomy Engine uses a correction of 34 arcminutes. Real-world refraction varies based
 * on air temperature, pressure, and humidity; such weather-based conditions are outside
 * the scope of Astronomy Engine.
 *
 * Note that rise or set may not occur in every 24 hour period.
 * For example, near the Earth's poles, there are long periods of time where
 * the Sun stays below the horizon, never rising.
 * Also, it is possible for the Moon to rise just before midnight but not set during the subsequent 24-hour day.
 * This is because the Moon sets nearly an hour later each day due to orbiting the Earth a
 * significant amount during each rotation of the Earth.
 * Therefore callers must not assume that the function will always succeed.
 *
 * @param body
 *      The Sun, Moon, any planet other than the Earth,
 *      or a user-defined star that was created by a call to #Astronomy_DefineStar.
 *
 * @param observer
 *      The location where observation takes place.
 *      You can create an observer structure by calling #Astronomy_MakeObserver.
 *
 * @param direction
 *      Either `DIRECTION_RISE` to find a rise time or `DIRECTION_SET` to find a set time.
 *
 * @param startTime
 *      The date and time at which to start the search.
 *
 * @param limitDays
 *      Limits how many days to search for a rise or set time, and defines
 *      the direction in time to search. When `limitDays` is positive, the
 *      search is performed into the future, after `startTime`.
 *      When negative, the search is performed into the past, before `startTime`.
 *      To limit a rise or set time to the same day, you can use a value of 1 day.
 *      In cases where you want to find the next rise or set time no matter how far
 *      in the future (for example, for an observer near the south pole), you can
 *      pass in a larger value like 365.
 *
 * @param metersAboveGround
 *      Usually the observer is located at ground level. Then this parameter
 *      should be zero. But if the observer is significantly higher than ground
 *      level, for example in an airplane, this parameter should be a positive
 *      number indicating how far above the ground the observer is.
 *      An error occurs if `metersAboveGround` is negative.
 *
 * @return
 *      On success, the `status` field in the returned structure contains `ASTRO_SUCCESS`
 *      and the `time` field contains the date and time of the rise or set time as requested.
 *      If the `status` field contains `ASTRO_SEARCH_FAILURE`, it means the rise or set
 *      event does not occur within `limitDays` days of `startTime`. This is a normal condition,
 *      not an error. Any other value of `status` indicates an error of some kind.
 */
astro_search_result_t Astronomy_SearchRiseSetEx(
    astro_body_t body,
    astro_observer_t observer,
    astro_direction_t direction,
    astro_time_t startTime,
    double limitDays,
    double metersAboveGround)
{
    double altitude, dip;
    double body_radius_au;
    astro_atmosphere_t atmos;

    if (!isfinite(metersAboveGround) || (metersAboveGround < 0.0))
        return SearchError(ASTRO_INVALID_PARAMETER);

    switch (body)
    {
    case BODY_SUN:  body_radius_au = SUN_RADIUS_AU;                 break;
    case BODY_MOON: body_radius_au = MOON_EQUATORIAL_RADIUS_AU;     break;
    default:        body_radius_au = 0.0;                           break;
    }

    /* Calculate atmospheric density at ground level. */
    atmos = Astronomy_Atmosphere(observer.height - metersAboveGround);
    if (atmos.status != ASTRO_SUCCESS)
        return SearchError(atmos.status);

    /* Calculate the apparent angular dip of the horizon. */
    dip = HorizonDipAngle(observer, metersAboveGround);

    /* Correct refraction for objects near the horizon, using atmospheric density at the ground. */
    altitude = dip - (REFRACTION_NEAR_HORIZON * atmos.density);

    /* Search for the top of the body crossing the corrected altitude angle. */
    return InternalSearchAltitude(body, observer, direction, startTime, limitDays, body_radius_au, altitude);
}


/**
 * @brief Finds the next time the center of a body passes through a given altitude.
 *
 * Finds when the center of the given body ascends or descends through a given
 * altitude angle, as seen by an observer at the specified location on the Earth.
 * By using the appropriate combination of `direction` and `altitude` parameters,
 * this function can be used to find when civil, nautical, or astronomical twilight
 * begins (dawn) or ends (dusk).
 *
 * Civil dawn begins before sunrise when the Sun ascends through 6 degrees below
 * the horizon. To find civil dawn, pass `DIRECTION_RISE` for `direction` and -6 for `altitude`.
 *
 * Civil dusk ends after sunset when the Sun descends through 6 degrees below the horizon.
 * To find civil dusk, pass `DIRECTION_SET` for `direction` and -6 for `altitude`.
 *
 * Nautical twilight is similar to civil twilight, only the `altitude` value should be -12 degrees.
 *
 * Astronomical twilight uses -18 degrees as the `altitude` value.
 *
 * By convention for twilight time calculations, the altitude is not corrected for
 * atmospheric refraction. This is because the target altitudes are below the horizon,
 * and refraction is not directly observable.
 *
 * `Astronomy_SearchAltitude` is not intended to find rise/set times of a body for two reasons:
 * (1) Rise/set times of the Sun or Moon are defined by their topmost visible portion, not their centers.
 * (2) Rise/set times are affected significantly by atmospheric refraction.
 * Therefore, it is better to use #Astronomy_SearchRiseSetEx to find rise/set times, which
 * corrects for both of these considerations.
 *
 * `Astronomy_SearchAltitude` will not work reliably for altitudes at or near the body's
 * maximum or minimum altitudes. To find the time a body reaches minimum or maximum altitude
 * angles, use #Astronomy_SearchHourAngleEx.
 *
 * @param body
 *      The Sun, Moon, any planet other than the Earth,
 *      or a user-defined star that was created by a call to #Astronomy_DefineStar.
 *
 * @param observer
 *      The location where observation takes place.
 *      You can create an observer structure by calling #Astronomy_MakeObserver.
 *
 * @param direction
 *      Either `DIRECTION_RISE` to find when the body ascends through the altitude,
 *      or `DIRECTION_SET` for when the body descends through the altitude.
 *
 * @param startTime
 *      The date and time at which to start the search.
 *
 * @param limitDays
 *      Limits how many days to search for the body reaching the altitude angle,
 *      and defines the direction in time to search. When `limitDays` is positive, the
 *      search is performed into the future, after `startTime`.
 *      When negative, the search is performed into the past, before `startTime`.
 *      To limit the search to the same day, you can use a value of 1 day.
 *      In cases where you want to find the altitude event no matter how far
 *      in the future (for example, for an observer near the south pole), you can
 *      pass in a larger value like 365.
 *
 * @param altitude
 *      The desired altitude angle of the body's center above (positive)
 *      or below (negative) the observer's local horizon, expressed in degrees.
 *      Must be in the range [-90, +90].
 *
 * @return
 *      On success, the `status` field in the returned structure contains `ASTRO_SUCCESS`
 *      and the `time` field contains the date and time of the requested altitude event.
 *      If the `status` field contains `ASTRO_SEARCH_FAILURE`, it means the altitude
 *      event does not occur within `limitDays` days of `startTime`. This is a normal condition,
 *      not an error. Any other value of `status` indicates an error of some kind.
 */
astro_search_result_t Astronomy_SearchAltitude(
    astro_body_t body,
    astro_observer_t observer,
    astro_direction_t direction,
    astro_time_t startTime,
    double limitDays,
    double altitude)
{
    return InternalSearchAltitude(body, observer, direction, startTime, limitDays, 0.0, altitude);
}


static double MoonMagnitude(double phase, double helio_dist, double geo_dist)
{
    /* https://astronomy.stackexchange.com/questions/10246/is-there-a-simple-analytical-formula-for-the-lunar-phase-brightness-curve */
    double rad = phase * DEG2RAD;
    double rad2 = rad * rad;
    double rad4 = rad2 * rad2;
    double mag = -12.717 + 1.49*fabs(rad) + 0.0431*rad4;
    double moon_mean_distance_au = 385000.6 / KM_PER_AU;
    double geo_au = geo_dist / moon_mean_distance_au;
    mag += 5*log10(helio_dist * geo_au);
    return mag;
}

static astro_status_t SaturnMagnitude(
    double phase,
    double helio_dist,
    double geo_dist,
    astro_vector_t gc,
    astro_time_t time,
    double *mag,
    double *ring_tilt)
{
    astro_ecliptic_t eclip;
    double ir, Nr, lat, lon, tilt, sin_tilt;

    *mag = *ring_tilt = NAN;

    /* Based on formulas by Paul Schlyter found here: */
    /* http://www.stjarnhimlen.se/comp/ppcomp.html#15 */

    /* We must handle Saturn's rings as a major component of its visual magnitude. */
    /* Find geocentric ecliptic coordinates of Saturn. */
    eclip = Astronomy_Ecliptic(gc);
    if (eclip.status != ASTRO_SUCCESS)
        return eclip.status;

    ir = DEG2RAD * 28.06;   /* tilt of Saturn's rings to the ecliptic, in radians */
    Nr = DEG2RAD * (169.51 + (3.82e-5 * time.tt));    /* ascending node of Saturn's rings, in radians */

    /* Find tilt of Saturn's rings, as seen from Earth. */
    lat = DEG2RAD * eclip.elat;
    lon = DEG2RAD * eclip.elon;
    tilt = asin(sin(lat)*cos(ir) - cos(lat)*sin(ir)*sin(lon-Nr));
    sin_tilt = sin(fabs(tilt));

    *mag = -9.0 + 0.044*phase;
    *mag += sin_tilt*(-2.6 + 1.2*sin_tilt);
    *mag += 5.0 * log10(helio_dist * geo_dist);

    *ring_tilt = RAD2DEG * tilt;

    return ASTRO_SUCCESS;
}

static astro_status_t VisualMagnitude(
    astro_body_t body,
    double phase,
    double helio_dist,
    double geo_dist,
    double *mag)
{
    /* For Mercury and Venus, see:  https://iopscience.iop.org/article/10.1086/430212 */
    double c0, c1=0, c2=0, c3=0, x;
    *mag = NAN;
    switch (body)
    {
    case BODY_MERCURY:  c0 = -0.60, c1 = +4.98, c2 = -4.88, c3 = +3.02; break;
    case BODY_VENUS:
        if (phase < 163.6)
            c0 = -4.47, c1 = +1.03, c2 = +0.57, c3 = +0.13;
        else
            c0 = 0.98, c1 = -1.02;
        break;
    case BODY_MARS:        c0 = -1.52, c1 = +1.60;   break;
    case BODY_JUPITER:     c0 = -9.40, c1 = +0.50;   break;
    case BODY_URANUS:      c0 = -7.19, c1 = +0.25;   break;
    case BODY_NEPTUNE:     c0 = -6.87;               break;
    case BODY_PLUTO:       c0 = -1.00, c1 = +4.00;   break;
    default: return ASTRO_INVALID_BODY;
    }

    x = phase / 100;
    *mag = c0 + x*(c1 + x*(c2 + x*c3));
    *mag += 5.0 * log10(helio_dist * geo_dist);
    return ASTRO_SUCCESS;
}

/**
 * @brief
 *      Finds visual magnitude, phase angle, and other illumination information about a celestial body.
 *
 * This function calculates information about how bright a celestial body appears from the Earth,
 * reported as visual magnitude, which is a smaller (or even negative) number for brighter objects
 * and a larger number for dimmer objects.
 *
 * For bodies other than the Sun, it reports a phase angle, which is the angle in degrees between
 * the Sun and the Earth, as seen from the center of the body. Phase angle indicates what fraction
 * of the body appears illuminated as seen from the Earth. For example, when the phase angle is
 * near zero, it means the body appears "full" as seen from the Earth.  A phase angle approaching
 * 180 degrees means the body appears as a thin crescent as seen from the Earth.  A phase angle
 * of 90 degrees means the body appears "half full".
 * For the Sun, the phase angle is always reported as 0; the Sun emits light rather than reflecting it,
 * so it doesn't have a phase angle.
 *
 * When the body is Saturn, the returned structure contains a field `ring_tilt` that holds
 * the tilt angle in degrees of Saturn's rings as seen from the Earth. A value of 0 means
 * the rings appear edge-on, and are thus nearly invisible from the Earth. The `ring_tilt` holds
 * 0 for all bodies other than Saturn.
 *
 * @param body
 *      The Sun, Moon, or any planet other than the Earth.
 *
 * @param time
 *      The date and time of the observation.
 *
 * @return
 *      On success, the `status` field of the return structure holds `ASTRO_SUCCESS`
 *      and the other structure fields are valid.
 *      Any other value indicates an error, in which case the remaining structure fields are not valid.
 */
astro_illum_t Astronomy_Illumination(astro_body_t body, astro_time_t time)
{
    astro_vector_t earth;   /* vector from Sun to Earth */
    astro_vector_t hc;      /* vector from Sun to body */
    astro_vector_t gc;      /* vector from Earth to body */
    double mag;             /* visual magnitude */
    astro_angle_result_t phase;     /* phase angle in degrees between Earth and Sun as seen from body */
    double helio_dist;      /* distance from Sun to body */
    double geo_dist;        /* distance from Earth to body */
    double ring_tilt = 0.0; /* Saturn's ring tilt (0 for all other bodies) */
    astro_illum_t illum;
    astro_status_t status;

    if (body == BODY_EARTH)
        return IllumError(ASTRO_EARTH_NOT_ALLOWED);

    earth = CalcEarth(time);
    if (earth.status != ASTRO_SUCCESS)
        return IllumError(earth.status);

    if (body == BODY_SUN)
    {
        gc.status = ASTRO_SUCCESS;
        gc.t = time;
        gc.x = -earth.x;
        gc.y = -earth.y;
        gc.z = -earth.z;

        hc.status = ASTRO_SUCCESS;
        hc.t = time;
        hc.x = 0.0;
        hc.y = 0.0;
        hc.z = 0.0;

        /* The Sun emits light instead of reflecting it, */
        /* so we report a placeholder phase angle of 0. */
        phase.status = ASTRO_SUCCESS;
        phase.angle = 0.0;
    }
    else
    {
        if (body == BODY_MOON)
        {
            /* For extra numeric precision, use geocentric Moon formula directly. */
            gc = Astronomy_GeoMoon(time);
            if (gc.status != ASTRO_SUCCESS)
                return IllumError(gc.status);

            hc.status = ASTRO_SUCCESS;
            hc.t = time;
            hc.x = earth.x + gc.x;
            hc.y = earth.y + gc.y;
            hc.z = earth.z + gc.z;
        }
        else
        {
            /* For planets, the heliocentric vector is more direct to calculate. */
            hc = Astronomy_HelioVector(body, time);
            if (hc.status != ASTRO_SUCCESS)
                return IllumError(hc.status);

            gc.status = ASTRO_SUCCESS;
            gc.t = time;
            gc.x = hc.x - earth.x;
            gc.y = hc.y - earth.y;
            gc.z = hc.z - earth.z;
        }

        phase = Astronomy_AngleBetween(gc, hc);
        if (phase.status != ASTRO_SUCCESS)
            return IllumError(phase.status);
    }

    geo_dist = Astronomy_VectorLength(gc);
    helio_dist = Astronomy_VectorLength(hc);

    switch (body)
    {
    case BODY_SUN:
        mag = -0.17 + 5.0*log10(geo_dist / AU_PER_PARSEC);
        break;

    case BODY_MOON:
        mag = MoonMagnitude(phase.angle, helio_dist, geo_dist);
        break;

    case BODY_SATURN:
        status = SaturnMagnitude(phase.angle, helio_dist, geo_dist, gc, time, &mag, &ring_tilt);
        if (status != ASTRO_SUCCESS)
            return IllumError(status);
        break;

    default:
        status = VisualMagnitude(body, phase.angle, helio_dist, geo_dist, &mag);
        if (status != ASTRO_SUCCESS)
            return IllumError(status);
        break;
    }

    illum.status = ASTRO_SUCCESS;
    illum.time = time;
    illum.mag = mag;
    illum.phase_angle = phase.angle;
    illum.phase_fraction = (1.0 + cos(DEG2RAD * phase.angle)) / 2.0;
    illum.helio_dist = helio_dist;
    illum.ring_tilt = ring_tilt;

    return illum;
}

static astro_func_result_t mag_slope(void *context, astro_time_t time)
{
    /*
        The Search() function finds a transition from negative to positive values.
        The derivative of magnitude y with respect to time t (dy/dt)
        is negative as an object gets brighter, because the magnitude numbers
        get smaller. At peak magnitude dy/dt = 0, then as the object gets dimmer,
        dy/dt > 0.
    */
    static const double dt = 0.01;
    astro_illum_t y1, y2;
    astro_body_t body = *((astro_body_t *)context);
    astro_time_t t1 = Astronomy_AddDays(time, -dt/2);
    astro_time_t t2 = Astronomy_AddDays(time, +dt/2);
    astro_func_result_t result;

    y1 = Astronomy_Illumination(body, t1);
    if (y1.status != ASTRO_SUCCESS)
        return FuncError(y1.status);

    y2 = Astronomy_Illumination(body, t2);
    if (y2.status != ASTRO_SUCCESS)
        return FuncError(y2.status);

    result.value = (y2.mag - y1.mag) / dt;
    result.status = ASTRO_SUCCESS;
    return result;
}

/**
 * @brief
 *      Searches for the date and time Venus will next appear brightest as seen from the Earth.
 *
 * This function searches for the date and time Venus appears brightest as seen from the Earth.
 * Currently only Venus is supported for the `body` parameter, though this could change in the future.
 * Mercury's peak magnitude occurs at superior conjunction, when it is virtually impossible to see from the Earth,
 * so peak magnitude events have little practical value for that planet.
 * Planets other than Venus and Mercury reach peak magnitude at opposition, which can
 * be found using #Astronomy_SearchRelativeLongitude.
 * The Moon reaches peak magnitude at full moon, which can be found using
 * #Astronomy_SearchMoonQuarter or #Astronomy_SearchMoonPhase.
 * The Sun reaches peak magnitude at perihelion, which occurs each year in January.
 * However, the difference is minor and has little practical value.
 *
 * @param body
 *      Currently only `BODY_VENUS` is allowed. Any other value results in the error `ASTRO_INVALID_BODY`.
 *      See function remarks for more details.
 *
 * @param startTime
 *      The date and time to start searching for the next peak magnitude event.
 *
 * @return
 *      See documentation about the return value from #Astronomy_Illumination.
 */
astro_illum_t Astronomy_SearchPeakMagnitude(astro_body_t body, astro_time_t startTime)
{
    /* s1 and s2 are relative longitudes within which peak magnitude of Venus can occur. */
    static const double s1 = 10.0;
    static const double s2 = 30.0;
    int iter;
    astro_angle_result_t plon, elon;
    astro_search_result_t t1, t2, tx;
    astro_func_result_t syn, m1, m2;
    astro_time_t t_start;
    double rlon, rlon_lo, rlon_hi, adjust_days;

    if (body != BODY_VENUS)
        return IllumError(ASTRO_INVALID_BODY);

    iter = 0;
    while (++iter <= 2)
    {
        /* Find current heliocentric relative longitude between the */
        /* inferior planet and the Earth. */
        plon = Astronomy_EclipticLongitude(body, startTime);
        if (plon.status != ASTRO_SUCCESS)
            return IllumError(plon.status);

        elon = Astronomy_EclipticLongitude(BODY_EARTH, startTime);
        if (elon.status != ASTRO_SUCCESS)
            return IllumError(elon.status);

        rlon = LongitudeOffset(plon.angle - elon.angle);    /* clamp to (-180, +180]. */

        /* The slope function is not well-behaved when rlon is near 0 degrees or 180 degrees */
        /* because there is a cusp there that causes a discontinuity in the derivative. */
        /* So we need to guard against searching near such times. */

        if (rlon >= -s1 && rlon < +s1)
        {
            /* Seek to the window [+s1, +s2]. */
            adjust_days = 0.0;
            /* Search forward for the time t1 when rel lon = +s1. */
            rlon_lo = +s1;
            /* Search forward for the time t2 when rel lon = +s2. */
            rlon_hi = +s2;
        }
        else if (rlon >= +s2 || rlon < -s2)
        {
            /* Seek to the next search window at [-s2, -s1]. */
            adjust_days = 0.0;
            /* Search forward for the time t1 when rel lon = -s2. */
            rlon_lo = -s2;
            /* Search forward for the time t2 when rel lon = -s1. */
            rlon_hi = -s1;
        }
        else if (rlon >= 0)
        {
            /* rlon must be in the middle of the window [+s1, +s2]. */
            /* Search BACKWARD for the time t1 when rel lon = +s1. */
            syn = SynodicPeriod(body);
            if (syn.status != ASTRO_SUCCESS)
                return IllumError(syn.status);
            adjust_days = -syn.value / 4;
            rlon_lo = +s1;
            /* Search forward from t1 to find t2 such that rel lon = +s2. */
            rlon_hi = +s2;
        }
        else
        {
            /* rlon must be in the middle of the window [-s2, -s1]. */
            /* Search BACKWARD for the time t1 when rel lon = -s2. */
            syn = SynodicPeriod(body);
            if (syn.status != ASTRO_SUCCESS)
                return IllumError(syn.status);
            adjust_days = -syn.value / 4;
            rlon_lo = -s2;
            /* Search forward from t1 to find t2 such that rel lon = -s1. */
            rlon_hi = -s1;
        }
        t_start = Astronomy_AddDays(startTime, adjust_days);
        t1 = Astronomy_SearchRelativeLongitude(body, rlon_lo, t_start);
        if (t1.status != ASTRO_SUCCESS)
            return IllumError(t1.status);
        t2 = Astronomy_SearchRelativeLongitude(body, rlon_hi, t1.time);
        if (t2.status != ASTRO_SUCCESS)
            return IllumError(t2.status);

        /* Now we have a time range [t1,t2] that brackets a maximum magnitude event. */
        /* Confirm the bracketing. */
        m1 = mag_slope(&body, t1.time);
        if (m1.status != ASTRO_SUCCESS)
            return IllumError(m1.status);
        if (m1.value >= 0.0)
            return IllumError(ASTRO_INTERNAL_ERROR);    /* should never happen! */

        m2 = mag_slope(&body, t2.time);
        if (m2.status != ASTRO_SUCCESS)
            return IllumError(m2.status);
        if (m2.value <= 0.0)
            return IllumError(ASTRO_INTERNAL_ERROR);    /* should never happen! */

        /* Use the generic search algorithm to home in on where the slope crosses from negative to positive. */
        tx = Astronomy_Search(mag_slope, &body, t1.time, t2.time, 10.0);
        if (tx.status != ASTRO_SUCCESS)
            return IllumError(tx.status);

        if (tx.time.tt >= startTime.tt)
            return Astronomy_Illumination(body, tx.time);

        /* This event is in the past (earlier than startTime). */
        /* We need to search forward from t2 to find the next possible window. */
        /* We never need to search more than twice. */
        startTime = Astronomy_AddDays(t2.time, 1.0);
    }

    return IllumError(ASTRO_SEARCH_FAILURE);
}

static double MoonDistance(astro_time_t t)
{
    double lon, lat, dist;
    CalcMoon(t.tt / 36525.0, &lon, &lat, &dist);
    return dist;
}

static astro_func_result_t moon_distance_slope(void *context, astro_time_t time)
{
    static const double dt = 0.001;
    astro_time_t t1 = Astronomy_AddDays(time, -dt/2.0);
    astro_time_t t2 = Astronomy_AddDays(time, +dt/2.0);
    double dist1, dist2;
    int direction = *((int *)context);
    astro_func_result_t result;

    dist1 = MoonDistance(t1);
    dist2 = MoonDistance(t2);
    result.value = direction * (dist2 - dist1) / dt;
    result.status = ASTRO_SUCCESS;
    return result;
}

/**
 * @brief
 *      Finds the date and time of the Moon's closest distance (perigee)
 *      or farthest distance (apogee) with respect to the Earth.
 *
 * Given a date and time to start the search in `startTime`, this function finds the
 * next date and time that the center of the Moon reaches the closest or farthest point
 * in its orbit with respect to the center of the Earth, whichever comes first
 * after `startTime`.
 *
 * The closest point is called *perigee* and the farthest point is called *apogee*.
 * The word *apsis* refers to either event.
 *
 * To iterate through consecutive alternating perigee and apogee events, call `Astronomy_SearchLunarApsis`
 * once, then use the return value to call #Astronomy_NextLunarApsis. After that,
 * keep feeding the previous return value from `Astronomy_NextLunarApsis` into another
 * call of `Astronomy_NextLunarApsis` as many times as desired.
 *
 * @param startTime
 *      The date and time at which to start searching for the next perigee or apogee.
 *
 * @return
 *      If successful, the `status` field in the returned structure holds `ASTRO_SUCCESS`,
 *      `time` holds the date and time of the next lunar apsis, `kind` holds either
 *      `APSIS_PERICENTER` for perigee or `APSIS_APOCENTER` for apogee, and the distance
 *      values `dist_au` (astronomical units) and `dist_km` (kilometers) are valid.
 *      If the function fails, `status` holds some value other than `ASTRO_SUCCESS` that
 *      indicates what went wrong, and the other structure fields are invalid.
 */
astro_apsis_t Astronomy_SearchLunarApsis(astro_time_t startTime)
{
    astro_time_t t1, t2;
    astro_search_result_t search;
    astro_func_result_t m1, m2;
    int positive_direction = +1;
    int negative_direction = -1;
    const double increment = 5.0;   /* number of days to skip in each iteration */
    astro_apsis_t result;
    int iter;

    /*
        Check the rate of change of the distance dr/dt at the start time.
        If it is positive, the Moon is currently getting farther away,
        so start looking for apogee.
        Conversely, if dr/dt < 0, start looking for perigee.
        Either way, the polarity of the slope will change, so the product will be negative.
        Handle the crazy corner case of exactly touching zero by checking for m1*m2 <= 0.
    */

    t1 = startTime;
    m1 = moon_distance_slope(&positive_direction, t1);
    if (m1.status != ASTRO_SUCCESS)
        return ApsisError(m1.status);

    for (iter=0; iter * increment < 2.0 * MEAN_SYNODIC_MONTH; ++iter)
    {
        t2 = Astronomy_AddDays(t1, increment);
        m2 = moon_distance_slope(&positive_direction, t2);
        if (m2.status != ASTRO_SUCCESS)
            return ApsisError(m2.status);

        if (m1.value * m2.value <= 0.0)
        {
            /* There is a change of slope polarity within the time range [t1, t2]. */
            /* Therefore this time range contains an apsis. */
            /* Figure out whether it is perigee or apogee. */

            if (m1.value < 0.0 || m2.value > 0.0)
            {
                /* We found a minimum-distance event: perigee. */
                /* Search the time range for the time when the slope goes from negative to positive. */
                search = Astronomy_Search(moon_distance_slope, &positive_direction, t1, t2, 1.0);
                result.kind = APSIS_PERICENTER;
            }
            else if (m1.value > 0.0 || m2.value < 0.0)
            {
                /* We found a maximum-distance event: apogee. */
                /* Search the time range for the time when the slope goes from positive to negative. */
                search = Astronomy_Search(moon_distance_slope, &negative_direction, t1, t2, 1.0);
                result.kind = APSIS_APOCENTER;
            }
            else
            {
                /* This should never happen. It should not be possible for both slopes to be zero. */
                return ApsisError(ASTRO_INTERNAL_ERROR);
            }

            if (search.status != ASTRO_SUCCESS)
                return ApsisError(search.status);

            result.status = ASTRO_SUCCESS;
            result.time = search.time;
            result.dist_au = MoonDistance(search.time);
            result.dist_km = result.dist_au * KM_PER_AU;
            return result;
        }

        /* We have not yet found a slope polarity change. Keep searching. */
        t1 = t2;
        m1 = m2;
    }

    /* It should not be possible to fail to find an apsis within 2 synodic months. */
    return ApsisError(ASTRO_INTERNAL_ERROR);
}

/**
 * @brief
 *      Finds the next lunar perigee or apogee event in a series.
 *
 * This function requires an #astro_apsis_t value obtained from a call
 * to #Astronomy_SearchLunarApsis or `Astronomy_NextLunarApsis`. Given
 * an apogee event, this function finds the next perigee event, and vice versa.
 *
 * See #Astronomy_SearchLunarApsis for more details.
 *
 * @param apsis
 *      An apsis event obtained from a call to #Astronomy_SearchLunarApsis or `Astronomy_NextLunarApsis`.
 *      See #Astronomy_SearchLunarApsis for more details.
 *
 * @return
 *      Same as the return value for #Astronomy_SearchLunarApsis.
 */
astro_apsis_t Astronomy_NextLunarApsis(astro_apsis_t apsis)
{
    static const double skip = 11.0;    /* number of days to skip to start looking for next apsis event */
    astro_apsis_t next;
    astro_time_t time;

    if (apsis.status != ASTRO_SUCCESS)
        return ApsisError(ASTRO_INVALID_PARAMETER);

    if (apsis.kind != APSIS_APOCENTER && apsis.kind != APSIS_PERICENTER)
        return ApsisError(ASTRO_INVALID_PARAMETER);

    time = Astronomy_AddDays(apsis.time, skip);
    next = Astronomy_SearchLunarApsis(time);
    if (next.status == ASTRO_SUCCESS)
    {
        /* Verify that we found the opposite apsis from the previous one. */
        if (next.kind + apsis.kind != 1)
            return ApsisError(ASTRO_INTERNAL_ERROR);
    }
    return next;
}


/** @cond DOXYGEN_SKIP */
typedef struct
{
    int direction;
    astro_body_t body;
}
planet_distance_context_t;
/** @endcond */


static astro_func_result_t planet_distance_slope(void *context, astro_time_t time)
{
    static const double dt = 0.001;
    const planet_distance_context_t *pc = (const planet_distance_context_t *) context;
    astro_time_t t1 = Astronomy_AddDays(time, -dt/2.0);
    astro_time_t t2 = Astronomy_AddDays(time, +dt/2.0);
    astro_func_result_t dist1, dist2, result;

    dist1 = Astronomy_HelioDistance(pc->body, t1);
    if (dist1.status != ASTRO_SUCCESS)
        return dist1;

    dist2 = Astronomy_HelioDistance(pc->body, t2);
    if (dist2.status != ASTRO_SUCCESS)
        return dist2;

    result.value = pc->direction * (dist2.value - dist1.value) / dt;
    result.status = ASTRO_SUCCESS;
    return result;
}

static astro_apsis_t PlanetExtreme(
    astro_body_t body,
    astro_apsis_kind_t kind,
    astro_time_t start_time,
    double dayspan)
{
    astro_apsis_t apsis;
    const double direction = (kind == APSIS_APOCENTER) ? +1.0 : -1.0;
    const int npoints = 10;
    int i, best_i;
    double interval;
    double dist, best_dist;
    astro_time_t time;
    astro_func_result_t result;

    for(;;)
    {
        interval = dayspan / (npoints - 1);

        if (interval < 1.0 / 1440.0)    /* iterate until uncertainty is less than one minute */
        {
            apsis.status = ASTRO_SUCCESS;
            apsis.kind = kind;
            apsis.time = Astronomy_AddDays(start_time, interval / 2.0);
            result = Astronomy_HelioDistance(body, apsis.time);
            if (result.status != ASTRO_SUCCESS)
                return ApsisError(result.status);
            apsis.dist_au = result.value;
            apsis.dist_km = apsis.dist_au * KM_PER_AU;
            return apsis;
        }

        best_i = -1;
        best_dist = 0.0;
        for (i=0; i < npoints; ++i)
        {
            time = Astronomy_AddDays(start_time, i * interval);
            result = Astronomy_HelioDistance(body, time);
            if (result.status != ASTRO_SUCCESS)
                return ApsisError(result.status);
            dist = direction * result.value;
            if (i==0 || dist > best_dist)
            {
                best_i = i;
                best_dist = dist;
            }
        }

        /* Narrow in on the extreme point. */
        start_time = Astronomy_AddDays(start_time, (best_i - 1) * interval);
        dayspan = 2.0 * interval;
    }
}


static astro_apsis_t BruteSearchPlanetApsis(astro_body_t body, astro_time_t startTime)
{
    const int npoints = 100;
    int i;
    astro_time_t t1, t2, time, t_min, t_max;
    double dist, max_dist, min_dist;
    astro_apsis_t perihelion, aphelion;
    double interval;
    double period;
    astro_func_result_t result;

    /*
        Neptune is a special case for two reasons:
        1. Its orbit is nearly circular (low orbital eccentricity).
        2. It is so distant from the Sun that the orbital period is very long.
        Put together, this causes wobbling of the Sun around the Solar System Barycenter (SSB)
        to be so significant that there are 3 local minima in the distance-vs-time curve
        near each apsis. Therefore, unlike for other planets, we can't use an optimized
        algorithm for finding dr/dt = 0.
        Instead, we use a dumb, brute-force algorithm of sampling and finding min/max
        heliocentric distance.

        There is a similar problem in the TOP2013 model for Pluto:
        Its position vector has high-frequency oscillations that confuse the
        slope-based determination of apsides.
    */

    /*
        Rewind approximately 30 degrees in the orbit,
        then search forward for 270 degrees.
        This is a very cautious way to prevent missing an apsis.
        Typically we will find two apsides, and we pick whichever
        apsis is ealier, but after startTime.
        Sample points around this orbital arc and find when the distance
        is greatest and smallest.
    */
    period = Astronomy_PlanetOrbitalPeriod(body);
    t1 = Astronomy_AddDays(startTime, period * ( -30.0 / 360.0));
    t2 = Astronomy_AddDays(startTime, period * (+270.0 / 360.0));
    t_min = t_max = t1;
    min_dist = max_dist = -1.0;     /* prevent warning about uninitialized variables */
    interval = (t2.ut - t1.ut) / (npoints - 1.0);

    for (i=0; i < npoints; ++i)
    {
        double ut = t1.ut + (i * interval);
        time = Astronomy_TimeFromDays(ut);
        result = Astronomy_HelioDistance(body, time);
        if (result.status != ASTRO_SUCCESS)
            return ApsisError(result.status);
        dist = result.value;
        if (i == 0)
        {
            max_dist = min_dist = dist;
        }
        else
        {
            if (dist > max_dist)
            {
                max_dist = dist;
                t_max = time;
            }
            if (dist < min_dist)
            {
                min_dist = dist;
                t_min = time;
            }
        }
    }

    t1 = Astronomy_AddDays(t_min, -2 * interval);
    perihelion = PlanetExtreme(body, APSIS_PERICENTER, t1, 4 * interval);

    t1 = Astronomy_AddDays(t_max, -2 * interval);
    aphelion = PlanetExtreme(body, APSIS_APOCENTER, t1, 4 * interval);

    if (perihelion.status == ASTRO_SUCCESS && perihelion.time.tt >= startTime.tt)
    {
        if (aphelion.status == ASTRO_SUCCESS && aphelion.time.tt >= startTime.tt)
        {
            /* Perihelion and aphelion are both valid. Pick the one that comes first. */
            if (aphelion.time.tt < perihelion.time.tt)
                return aphelion;
        }
        return perihelion;
    }

    if (aphelion.status == ASTRO_SUCCESS && aphelion.time.tt >= startTime.tt)
        return aphelion;

    return ApsisError(ASTRO_FAIL_APSIS);
}


/**
 * @brief
 *      Finds the date and time of a planet's perihelion (closest approach to the Sun)
 *      or aphelion (farthest distance from the Sun) after a given time.
 *
 * Given a date and time to start the search in `startTime`, this function finds the
 * next date and time that the center of the specified planet reaches the closest or farthest point
 * in its orbit with respect to the center of the Sun, whichever comes first
 * after `startTime`.
 *
 * The closest point is called *perihelion* and the farthest point is called *aphelion*.
 * The word *apsis* refers to either event.
 *
 * To iterate through consecutive alternating perihelion and aphelion events,
 * call `Astronomy_SearchPlanetApsis` once, then use the return value to call
 * #Astronomy_NextPlanetApsis. After that, keep feeding the previous return value
 * from `Astronomy_NextPlanetApsis` into another call of `Astronomy_NextPlanetApsis`
 * as many times as desired.
 *
 * @param body
 *      The planet for which to find the next perihelion/aphelion event.
 *      Not allowed to be `BODY_SUN` or `BODY_MOON`.
 *
 * @param startTime
 *      The date and time at which to start searching for the next perihelion or aphelion.
 *
 * @return
 *      If successful, the `status` field in the returned structure holds `ASTRO_SUCCESS`,
 *      `time` holds the date and time of the next planetary apsis, `kind` holds either
 *      `APSIS_PERICENTER` for perihelion or `APSIS_APOCENTER` for aphelion, and the distance
 *      values `dist_au` (astronomical units) and `dist_km` (kilometers) are valid.
 *      If the function fails, `status` holds some value other than `ASTRO_SUCCESS` that
 *      indicates what went wrong, and the other structure fields are invalid.
 */
astro_apsis_t Astronomy_SearchPlanetApsis(astro_body_t body, astro_time_t startTime)
{
    astro_time_t t1, t2;
    astro_search_result_t search;
    astro_func_result_t m1, m2;
    planet_distance_context_t context;
    astro_apsis_t result;
    int iter;
    double orbit_period_days;
    double increment;   /* number of days to skip in each iteration */
    astro_func_result_t dist;

    if (body == BODY_NEPTUNE || body == BODY_PLUTO)
        return BruteSearchPlanetApsis(body, startTime);

    orbit_period_days = Astronomy_PlanetOrbitalPeriod(body);
    if (orbit_period_days == 0.0)
        return ApsisError(ASTRO_INVALID_BODY);      /* The body must be a planet. */

    increment = orbit_period_days / 6.0;

    context.body = body;

    t1 = startTime;
    context.direction = +1;
    m1 = planet_distance_slope(&context, t1);
    if (m1.status != ASTRO_SUCCESS)
        return ApsisError(m1.status);

    for (iter=0; iter * increment < 2.0 * orbit_period_days; ++iter)
    {
        t2 = Astronomy_AddDays(t1, increment);
        context.direction = +1;
        m2 = planet_distance_slope(&context, t2);
        if (m2.status != ASTRO_SUCCESS)
            return ApsisError(m2.status);

        if (m1.value * m2.value <= 0.0)
        {
            /* There is a change of slope polarity within the time range [t1, t2]. */
            /* Therefore this time range contains an apsis. */
            /* Figure out whether it is perihelion or aphelion. */

            if (m1.value < 0.0 || m2.value > 0.0)
            {
                /* We found a minimum-distance event: perihelion. */
                /* Search the time range for the time when the slope goes from negative to positive. */
                context.direction = +1;
                result.kind = APSIS_PERICENTER;
            }
            else if (m1.value > 0.0 || m2.value < 0.0)
            {
                /* We found a maximum-distance event: aphelion. */
                /* Search the time range for the time when the slope goes from positive to negative. */
                context.direction = -1;
                result.kind = APSIS_APOCENTER;
            }
            else
            {
                /* This should never happen. It should not be possible for both slopes to be zero. */
                return ApsisError(ASTRO_INTERNAL_ERROR);
            }

            search = Astronomy_Search(planet_distance_slope, &context, t1, t2, 1.0);
            if (search.status != ASTRO_SUCCESS)
                return ApsisError(search.status);

            dist = Astronomy_HelioDistance(body, search.time);
            if (dist.status != ASTRO_SUCCESS)
                return ApsisError(dist.status);

            result.status = ASTRO_SUCCESS;
            result.time = search.time;
            result.dist_au = dist.value;
            result.dist_km = dist.value * KM_PER_AU;
            return result;
        }

        /* We have not yet found a slope polarity change. Keep searching. */
        t1 = t2;
        m1 = m2;
    }

    /* It should not be possible to fail to find an apsis within 2 orbits. */
    return ApsisError(ASTRO_INTERNAL_ERROR);
}

/**
 * @brief
 *      Finds the next planetary perihelion or aphelion event in a series.
 *
 * This function requires an #astro_apsis_t value obtained from a call
 * to #Astronomy_SearchPlanetApsis or `Astronomy_NextPlanetApsis`.
 * Given an aphelion event, this function finds the next perihelion event, and vice versa.
 *
 * See #Astronomy_SearchPlanetApsis for more details.
 *
 * @param body
 *      The planet for which to find the next perihelion/aphelion event.
 *      Not allowed to be `BODY_SUN` or `BODY_MOON`.
 *      Must match the body passed into the call that produced the `apsis` parameter.
 *
 * @param apsis
 *      An apsis event obtained from a call to #Astronomy_SearchPlanetApsis or `Astronomy_NextPlanetApsis`.
 *
 * @return
 *      Same as the return value for #Astronomy_SearchPlanetApsis.
 */
astro_apsis_t Astronomy_NextPlanetApsis(astro_body_t body, astro_apsis_t apsis)
{
    double skip;    /* number of days to skip to start looking for next apsis event */
    astro_apsis_t next;
    astro_time_t time;

    if (apsis.status != ASTRO_SUCCESS)
        return ApsisError(ASTRO_INVALID_PARAMETER);

    if (apsis.kind != APSIS_APOCENTER && apsis.kind != APSIS_PERICENTER)
        return ApsisError(ASTRO_INVALID_PARAMETER);

    skip = 0.25 * Astronomy_PlanetOrbitalPeriod(body);        /* skip 1/4 of an orbit before starting search again */
    if (skip <= 0.0)
        return ApsisError(ASTRO_INVALID_BODY);      /* body must be a planet */

    time = Astronomy_AddDays(apsis.time, skip);
    next = Astronomy_SearchPlanetApsis(body, time);
    if (next.status == ASTRO_SUCCESS)
    {
        /* Verify that we found the opposite apsis from the previous one. */
        if (next.kind + apsis.kind != 1)
            return ApsisError(ASTRO_INTERNAL_ERROR);
    }
    return next;
}


/**
 * @brief Calculates the inverse of a rotation matrix.
 *
 * Given a rotation matrix that performs some coordinate transform,
 * this function returns the matrix that reverses that transform.
 *
 * @param rotation
 *      The rotation matrix to be inverted.
 *
 * @return
 *      A rotation matrix that performs the opposite transformation.
 */
astro_rotation_t Astronomy_InverseRotation(astro_rotation_t rotation)
{
    astro_rotation_t inverse;

    if (rotation.status != ASTRO_SUCCESS)
        return RotationErr(ASTRO_INVALID_PARAMETER);

    inverse.status = ASTRO_SUCCESS;
    inverse.rot[0][0] = rotation.rot[0][0];
    inverse.rot[0][1] = rotation.rot[1][0];
    inverse.rot[0][2] = rotation.rot[2][0];
    inverse.rot[1][0] = rotation.rot[0][1];
    inverse.rot[1][1] = rotation.rot[1][1];
    inverse.rot[1][2] = rotation.rot[2][1];
    inverse.rot[2][0] = rotation.rot[0][2];
    inverse.rot[2][1] = rotation.rot[1][2];
    inverse.rot[2][2] = rotation.rot[2][2];

    return inverse;
}

/**
 * @brief Creates a rotation based on applying one rotation followed by another.
 *
 * Given two rotation matrices, returns a combined rotation matrix that is
 * equivalent to rotating based on the first matrix, followed by the second.
 *
 * @param a
 *      The first rotation to apply.
 *
 * @param b
 *      The second rotation to apply.
 *
 * @return
 *      The combined rotation matrix.
 */
astro_rotation_t Astronomy_CombineRotation(astro_rotation_t a, astro_rotation_t b)
{
    astro_rotation_t c;

    if (a.status != ASTRO_SUCCESS || b.status != ASTRO_SUCCESS)
        return RotationErr(ASTRO_INVALID_PARAMETER);

    /*
        Use matrix multiplication: c = b*a.
        We put 'b' on the left and 'a' on the right because,
        just like when you use a matrix M to rotate a vector V,
        you put the M on the left in the product M*V.
        We can think of this as 'b' rotating all the 3 column vectors in 'a'.
    */
    c.rot[0][0] = b.rot[0][0]*a.rot[0][0] + b.rot[1][0]*a.rot[0][1] + b.rot[2][0]*a.rot[0][2];
    c.rot[1][0] = b.rot[0][0]*a.rot[1][0] + b.rot[1][0]*a.rot[1][1] + b.rot[2][0]*a.rot[1][2];
    c.rot[2][0] = b.rot[0][0]*a.rot[2][0] + b.rot[1][0]*a.rot[2][1] + b.rot[2][0]*a.rot[2][2];
    c.rot[0][1] = b.rot[0][1]*a.rot[0][0] + b.rot[1][1]*a.rot[0][1] + b.rot[2][1]*a.rot[0][2];
    c.rot[1][1] = b.rot[0][1]*a.rot[1][0] + b.rot[1][1]*a.rot[1][1] + b.rot[2][1]*a.rot[1][2];
    c.rot[2][1] = b.rot[0][1]*a.rot[2][0] + b.rot[1][1]*a.rot[2][1] + b.rot[2][1]*a.rot[2][2];
    c.rot[0][2] = b.rot[0][2]*a.rot[0][0] + b.rot[1][2]*a.rot[0][1] + b.rot[2][2]*a.rot[0][2];
    c.rot[1][2] = b.rot[0][2]*a.rot[1][0] + b.rot[1][2]*a.rot[1][1] + b.rot[2][2]*a.rot[1][2];
    c.rot[2][2] = b.rot[0][2]*a.rot[2][0] + b.rot[1][2]*a.rot[2][1] + b.rot[2][2]*a.rot[2][2];

    c.status = ASTRO_SUCCESS;
    return c;
}

/**
 * @brief Creates an identity rotation matrix.
 *
 * Returns a rotation matrix that has no effect on orientation.
 * This matrix can be the starting point for other operations,
 * such as using a series of calls to #Astronomy_Pivot to
 * create a custom rotation matrix.
 *
 * @return
 *      The identity matrix.
 */
astro_rotation_t Astronomy_IdentityMatrix(void)
{
    astro_rotation_t r;

    r.rot[0][0] = 1.0;  r.rot[1][0] = 0.0;  r.rot[2][0] = 0.0;
    r.rot[0][1] = 0.0;  r.rot[1][1] = 1.0;  r.rot[2][1] = 0.0;
    r.rot[0][2] = 0.0;  r.rot[1][2] = 0.0;  r.rot[2][2] = 1.0;

    r.status = ASTRO_SUCCESS;

    return r;
}

/**
 * @brief Re-orients a rotation matrix by pivoting it by an angle around one of its axes.
 *
 * Given a rotation matrix, a selected coordinate axis, and an angle in degrees,
 * this function pivots the rotation matrix by that angle around that coordinate axis.
 *
 * For example, if you have rotation matrix that converts ecliptic coordinates (ECL)
 * to horizontal coordinates (HOR), but you really want to convert ECL to the orientation
 * of a telescope camera pointed at a given body, you can use `Astronomy_Pivot` twice:
 * (1) pivot around the zenith axis by the body's azimuth, then (2) pivot around the
 * western axis by the body's altitude angle. The resulting rotation matrix will then
 * reorient ECL coordinates to the orientation of your telescope camera.
 *
 * @param rotation
 *      The input rotation matrix.
 *
 * @param axis
 *      An integer that selects which coordinate axis to rotate around:
 *      0 = x, 1 = y, 2 = z. Any other value will fail with the error code
 *      `ASTRO_INVALID_PARAMETER` in the `status` field of the return value.
 *
 * @param angle
 *      An angle in degrees indicating the amount of rotation around the specified axis.
 *      Positive angles indicate rotation counterclockwise as seen from the positive
 *      direction along that axis, looking towards the origin point of the orientation system.
 *      If `angle` is NAN or infinite, the function will fail with the error code
 *      `ASTRO_INVALID_PARAMETER`. Any finite number of degrees is allowed, but best
 *      precision will result from keeping `angle` in the range [-360, +360].
 *
 * @return
 *      If successful, the return value will have `ASTRO_SUCCESS` in the `status`
 *      field, along with a pivoted rotation matrix. Otherwise, `status` holds
 *      an appropriate error code and the rotation matrix is invalid.
 */
astro_rotation_t Astronomy_Pivot(astro_rotation_t rotation, int axis, double angle)
{
    astro_rotation_t p;
    double radians, c, s;
    int i, j, k;

    /* Check for an invalid input matrix. */
    if (rotation.status != ASTRO_SUCCESS)
        return RotationErr(ASTRO_INVALID_PARAMETER);

    /* Check for an invalid coordinate axis. */
    if (axis < 0 || axis > 2)
        return RotationErr(ASTRO_INVALID_PARAMETER);

    /* Check for an invalid angle value. */
    if (!isfinite(angle))
        return RotationErr(ASTRO_INVALID_PARAMETER);

    radians = angle * DEG2RAD;
    c = cos(radians);
    s = sin(radians);

    /*
        We need to maintain the "right-hand" rule, no matter which
        axis was selected. That means we pick (i, j, k) axis order
        such that the following vector cross product is satisfied:
        i x j = k
    */
    i = (axis + 1) % 3;
    j = (axis + 2) % 3;
    k = axis;

    p.rot[i][i] = c*rotation.rot[i][i] - s*rotation.rot[i][j];
    p.rot[i][j] = s*rotation.rot[i][i] + c*rotation.rot[i][j];
    p.rot[i][k] = rotation.rot[i][k];

    p.rot[j][i] = c*rotation.rot[j][i] - s*rotation.rot[j][j];
    p.rot[j][j] = s*rotation.rot[j][i] + c*rotation.rot[j][j];
    p.rot[j][k] = rotation.rot[j][k];

    p.rot[k][i] = c*rotation.rot[k][i] - s*rotation.rot[k][j];
    p.rot[k][j] = s*rotation.rot[k][i] + c*rotation.rot[k][j];
    p.rot[k][k] = rotation.rot[k][k];

    p.status = ASTRO_SUCCESS;
    return p;
}

/**
 * @brief Converts spherical coordinates to Cartesian coordinates.
 *
 * Given spherical coordinates and a time at which they are valid,
 * returns a vector of Cartesian coordinates. The returned value
 * includes the time, as required by the type #astro_vector_t.
 *
 * @param sphere
 *      Spherical coordinates to be converted.
 *
 * @param time
 *      The time that should be included in the return value.
 *
 * @return
 *      The vector form of the supplied spherical coordinates.
 */
astro_vector_t Astronomy_VectorFromSphere(astro_spherical_t sphere, astro_time_t time)
{
    astro_vector_t vector;
    double radlat, radlon, rcoslat;

    if (sphere.status != ASTRO_SUCCESS)
        return VecError(ASTRO_INVALID_PARAMETER, time);

    radlat = sphere.lat * DEG2RAD;
    radlon = sphere.lon * DEG2RAD;
    rcoslat = sphere.dist * cos(radlat);

    vector.status = ASTRO_SUCCESS;
    vector.t = time;
    vector.x = rcoslat * cos(radlon);
    vector.y = rcoslat * sin(radlon);
    vector.z = sphere.dist * sin(radlat);

    return vector;
}


/**
 * @brief Converts Cartesian coordinates to spherical coordinates.
 *
 * Given a Cartesian vector, returns latitude, longitude, and distance.
 *
 * @param vector
 *      Cartesian vector to be converted to spherical coordinates.
 *
 * @return
 *      Spherical coordinates that are equivalent to the given vector.
 */
astro_spherical_t Astronomy_SphereFromVector(astro_vector_t vector)
{
    double xyproj;
    astro_spherical_t sphere;

    if (vector.status != ASTRO_SUCCESS)
        return SphereError(vector.status);

    xyproj = vector.x*vector.x + vector.y*vector.y;
    sphere.dist = sqrt(xyproj + vector.z*vector.z);
    if (xyproj == 0.0)
    {
        if (vector.z == 0.0)
        {
            /* Indeterminate coordinates; pos vector has zero length. */
            return SphereError(ASTRO_INVALID_PARAMETER);
        }

        sphere.lon = 0.0;
        sphere.lat = (vector.z < 0.0) ? -90.0 : +90.0;
    }
    else
    {
        sphere.lon = RAD2DEG * atan2(vector.y, vector.x);
        if (sphere.lon < 0.0)
            sphere.lon += 360.0;

        sphere.lat = RAD2DEG * atan2(vector.z, sqrt(xyproj));
    }

    sphere.status = ASTRO_SUCCESS;
    return sphere;
}


/**
 * @brief
 *      Given an equatorial vector, calculates equatorial angular coordinates.
 *
 * @param vector
 *      A vector in an equatorial coordinate system.
 *
 * @return
 *      Angular coordinates expressed in the same equatorial system as `vector`.
 */
astro_equatorial_t Astronomy_EquatorFromVector(astro_vector_t vector)
{
    astro_equatorial_t equ;
    astro_spherical_t sphere;

    sphere = Astronomy_SphereFromVector(vector);
    if (sphere.status != ASTRO_SUCCESS)
        return EquError(sphere.status);

    equ.status = ASTRO_SUCCESS;
    equ.dec = sphere.lat;
    equ.ra = sphere.lon / 15.0;     /* convert degrees to sidereal hours */
    equ.dist = sphere.dist;
    equ.vec = vector;

    return equ;
}


static double ToggleAzimuthDirection(double az)
{
    az = 360.0 - az;
    if (az >= 360.0)
        az -= 360.0;
    else if (az < 0.0)
        az += 360.0;
    return az;
}

/**
 * @brief Converts Cartesian coordinates to horizontal coordinates.
 *
 * Given a horizontal Cartesian vector, returns horizontal azimuth and altitude.
 *
 * *IMPORTANT:* This function differs from #Astronomy_SphereFromVector in two ways:
 * - `Astronomy_SphereFromVector` returns a `lon` value that represents azimuth defined counterclockwise
 *   from north (e.g., west = +90), but this function represents a clockwise rotation
 *   (e.g., east = +90). The difference is because `Astronomy_SphereFromVector` is intended
 *   to preserve the vector "right-hand rule", while this function defines azimuth in a more
 *   traditional way as used in navigation and cartography.
 * - This function optionally corrects for atmospheric refraction, while `Astronomy_SphereFromVector`
 *   does not.
 *
 * The returned structure contains the azimuth in `lon`.
 * It is measured in degrees clockwise from north: east = +90 degrees, west = +270 degrees.
 *
 * The altitude is stored in `lat`.
 *
 * The distance to the observed object is stored in `dist`,
 * and is expressed in astronomical units (AU).
 *
 * @param vector
 *      Cartesian vector to be converted to horizontal coordinates.
 *
 * @param refraction
 *      `REFRACTION_NORMAL`: correct altitude for atmospheric refraction (recommended).
 *      `REFRACTION_NONE`: no atmospheric refraction correction is performed.
 *      `REFRACTION_JPLHOR`: for JPL Horizons compatibility testing only; not recommended for normal use.
 *
 * @return
 *      If successful, `status` holds `ASTRO_SUCCESS` and the other fields are valid as described
 *      in the function remarks.
 *      Otherwise `status` holds an error code and the other fields are undefined.
 */
astro_spherical_t Astronomy_HorizonFromVector(astro_vector_t vector, astro_refraction_t refraction)
{
    astro_spherical_t sphere;

    sphere = Astronomy_SphereFromVector(vector);
    if (sphere.status == ASTRO_SUCCESS)
    {
        /* Convert azimuth from counterclockwise-from-north to clockwise-from-north. */
        sphere.lon = ToggleAzimuthDirection(sphere.lon);
        sphere.lat += Astronomy_Refraction(refraction, sphere.lat);
    }

    return sphere;
}


/**
 * @brief
 *      Given apparent angular horizontal coordinates in `sphere`, calculate horizontal vector.
 *
 * @param sphere
 *      A structure that contains apparent horizontal coordinates:
 *      `lat` holds the refracted altitude angle,
 *      `lon` holds the azimuth in degrees clockwise from north,
 *      and `dist` holds the distance from the observer to the object in AU.
 *
 * @param time
 *      The date and time of the observation. This is needed because the returned
 *      #astro_vector_t structure requires a valid time value when passed to certain other functions.
 *
 * @param refraction
 *      The refraction option used to model atmospheric lensing. See #Astronomy_Refraction.
 *      This specifies how refraction is to be removed from the altitude stored in `sphere.lat`.
 *
 * @return
 *      A vector in the horizontal system: `x` = north, `y` = west, and `z` = zenith (up).
 */
astro_vector_t Astronomy_VectorFromHorizon(astro_spherical_t sphere, astro_time_t time, astro_refraction_t refraction)
{
    if (sphere.status != ASTRO_SUCCESS)
        return VecError(ASTRO_INVALID_PARAMETER, time);

    /* Convert azimuth from clockwise-from-north to counterclockwise-from-north. */
    sphere.lon = ToggleAzimuthDirection(sphere.lon);

    /* Reverse any applied refraction. */
    sphere.lat += Astronomy_InverseRefraction(refraction, sphere.lat);

    return Astronomy_VectorFromSphere(sphere, time);
}


/**
 * @brief
 *      Calculates the amount of "lift" to an altitude angle caused by atmospheric refraction.
 *
 * Given an altitude angle and a refraction option, calculates
 * the amount of "lift" caused by atmospheric refraction.
 * This is the number of degrees higher in the sky an object appears
 * due to the lensing of the Earth's atmosphere.
 * This function works best near sea level.
 * To correct for higher elevations, call #Astronomy_Atmosphere for that
 * elevation and multiply the refraction angle by the resulting relative density.
 *
 * @param refraction
 *      The option selecting which refraction correction to use.
 *      If `REFRACTION_NORMAL`, uses a well-behaved refraction model that works well for
 *      all valid values (-90 to +90) of `altitude`.
 *      If `REFRACTION_JPLHOR`, this function returns a compatible value with the JPL Horizons tool.
 *      If any other value (including `REFRACTION_NONE`), this function returns 0.
 *
 * @param altitude
 *      An altitude angle in a horizontal coordinate system. Must be a value between -90 and +90.
 *
 * @return
 *      The angular adjustment in degrees to be added to the altitude angle to correct for atmospheric lensing.
 */
double Astronomy_Refraction(astro_refraction_t refraction, double altitude)
{
    double refr, hd;

    if (altitude < -90.0 || altitude > +90.0)
        return 0.0;     /* no attempt to correct an invalid altitude */

    if (refraction == REFRACTION_NORMAL || refraction == REFRACTION_JPLHOR)
    {
        /*
            http://extras.springer.com/1999/978-1-4471-0555-8/chap4/horizons/horizons.pdf
            JPL Horizons says it uses refraction algorithm from
            Meeus "Astronomical Algorithms", 1991, p. 101-102.
            I found the following Go implementation:
            https://github.com/soniakeys/meeus/blob/master/v3/refraction/refract.go
            This is a translation from the function "Saemundsson" there.
            I found experimentally that JPL Horizons clamps the angle to 1 degree below the horizon.
            This is important because the 'refr' formula below goes crazy near hd = -5.11.
        */

        hd = altitude;
        if (hd < -1.0)
            hd = -1.0;

        refr = (1.02 / tan((hd+10.3/(hd+5.11))*DEG2RAD)) / 60.0;

        if (refraction == REFRACTION_NORMAL && altitude < -1.0)
        {
            /*
                In "normal" mode we gradually reduce refraction toward the nadir
                so that we never get an altitude angle less than -90 degrees.
                When horizon angle is -1 degrees, the factor is exactly 1.
                As altitude approaches -90 (the nadir), the fraction approaches 0 linearly.
            */
            refr *= (altitude + 90.0) / 89.0;
        }
    }
    else
    {
        /* No refraction, or the refraction option is invalid. */
        refr = 0.0;
    }

    return refr;
}


/**
 * @brief
 *      Calculates the inverse of an atmospheric refraction angle.
 *
 * Given an observed altitude angle that includes atmospheric refraction,
 * calculates the negative angular correction to obtain the unrefracted
 * altitude. This is useful for cases where observed horizontal
 * coordinates are to be converted to another orientation system,
 * but refraction first must be removed from the observed position.
 *
 * @param refraction
 *      The option selecting which refraction correction to use.
 *      See #Astronomy_Refraction.
 *
 * @param bent_altitude
 *      The apparent altitude that includes atmospheric refraction.
 *
 * @return
 *      The angular adjustment in degrees to be added to the
 *      altitude angle to correct for atmospheric lensing.
 *      This will be less than or equal to zero.
 */
double Astronomy_InverseRefraction(astro_refraction_t refraction, double bent_altitude)
{
    double altitude, diff;

    if (bent_altitude < -90.0 || bent_altitude > +90.0)
        return 0.0;     /* no attempt to correct an invalid altitude */

    /* Find the pre-adjusted altitude whose refraction correction leads to 'altitude'. */
    altitude = bent_altitude - Astronomy_Refraction(refraction, bent_altitude);
    for(;;)
    {
        /* See how close we got. */
        diff = (altitude + Astronomy_Refraction(refraction, altitude)) - bent_altitude;
        if (fabs(diff) < 1.0e-14)
            return altitude - bent_altitude;

        altitude -= diff;
    }
}

/**
 * @brief Applies a rotation to a vector, yielding a rotated vector.
 *
 * This function transforms a vector in one orientation to a vector
 * in another orientation.
 *
 * @param rotation
 *      A rotation matrix that specifies how the orientation of the vector is to be changed.
 *
 * @param vector
 *      The vector whose orientation is to be changed.
 *
 * @return
 *      A vector in the orientation specified by `rotation`.
 */
astro_vector_t Astronomy_RotateVector(astro_rotation_t rotation, astro_vector_t vector)
{
    astro_vector_t target;

    if (rotation.status != ASTRO_SUCCESS || vector.status != ASTRO_SUCCESS)
        return VecError(ASTRO_INVALID_PARAMETER, vector.t);

    target.status = ASTRO_SUCCESS;
    target.t = vector.t;
    target.x = rotation.rot[0][0]*vector.x + rotation.rot[1][0]*vector.y + rotation.rot[2][0]*vector.z;
    target.y = rotation.rot[0][1]*vector.x + rotation.rot[1][1]*vector.y + rotation.rot[2][1]*vector.z;
    target.z = rotation.rot[0][2]*vector.x + rotation.rot[1][2]*vector.y + rotation.rot[2][2]*vector.z;

    return target;
}


/**
 * @brief Applies a rotation to a state vector, yielding a rotated vector.
 *
 * This function transforms a state vector in one orientation to a vector
 * in another orientation.
 *
 * @param rotation
 *      A rotation matrix that specifies how the orientation of the state vector is to be changed.
 *
 * @param state
 *      The state vector whose orientation is to be changed.
 *      Both the position and velocity components are transformed.
 *
 * @return
 *      A state vector in the orientation specified by `rotation`.
 */
astro_state_vector_t Astronomy_RotateState(astro_rotation_t rotation, astro_state_vector_t state)
{
    astro_state_vector_t target;

    if (rotation.status != ASTRO_SUCCESS || state.status != ASTRO_SUCCESS)
        return StateVecError(ASTRO_INVALID_PARAMETER, state.t);

    target.status = ASTRO_SUCCESS;
    target.t = state.t;

    target.x = rotation.rot[0][0]*state.x + rotation.rot[1][0]*state.y + rotation.rot[2][0]*state.z;
    target.y = rotation.rot[0][1]*state.x + rotation.rot[1][1]*state.y + rotation.rot[2][1]*state.z;
    target.z = rotation.rot[0][2]*state.x + rotation.rot[1][2]*state.y + rotation.rot[2][2]*state.z;

    target.vx = rotation.rot[0][0]*state.vx + rotation.rot[1][0]*state.vy + rotation.rot[2][0]*state.vz;
    target.vy = rotation.rot[0][1]*state.vx + rotation.rot[1][1]*state.vy + rotation.rot[2][1]*state.vz;
    target.vz = rotation.rot[0][2]*state.vx + rotation.rot[1][2]*state.vy + rotation.rot[2][2]*state.vz;

    return target;
}


/**
 * @brief
 *      Calculates a rotation matrix from J2000 mean equator (EQJ) to J2000 mean ecliptic (ECL).
 *
 * This is one of the family of functions that returns a rotation matrix
 * for converting from one orientation to another.
 * Source: EQJ = equatorial system, using equator at J2000 epoch.
 * Target: ECL = ecliptic system, using equator at J2000 epoch.
 *
 * @return
 *      A rotation matrix that converts EQJ to ECL.
 */
astro_rotation_t Astronomy_Rotation_EQJ_ECL(void)
{
    static const double c = COS_OBLIQ_2000;
    static const double s = SIN_OBLIQ_2000;
    astro_rotation_t r;

    r.status = ASTRO_SUCCESS;
    r.rot[0][0] = 1.0;  r.rot[1][0] = 0.0;  r.rot[2][0] = 0.0;
    r.rot[0][1] = 0.0;  r.rot[1][1] = +c;   r.rot[2][1] = +s;
    r.rot[0][2] = 0.0;  r.rot[1][2] = -s;   r.rot[2][2] = +c;
    return r;
}

/**
 * @brief
 *      Calculates a rotation matrix from J2000 mean ecliptic (ECL) to J2000 mean equator (EQJ).
 *
 * This is one of the family of functions that returns a rotation matrix
 * for converting from one orientation to another.
 * Source: ECL = ecliptic system, using equator at J2000 epoch.
 * Target: EQJ = equatorial system, using equator at J2000 epoch.
 *
 * @return
 *      A rotation matrix that converts ECL to EQJ.
 */
astro_rotation_t Astronomy_Rotation_ECL_EQJ(void)
{
    static const double c = COS_OBLIQ_2000;
    static const double s = SIN_OBLIQ_2000;
    astro_rotation_t r;

    r.status = ASTRO_SUCCESS;
    r.rot[0][0] = 1.0;  r.rot[1][0] = 0.0;  r.rot[2][0] = 0.0;
    r.rot[0][1] = 0.0;  r.rot[1][1] = +c;   r.rot[2][1] = -s;
    r.rot[0][2] = 0.0;  r.rot[1][2] = +s;   r.rot[2][2] = +c;
    return r;
}

/**
 * @brief
 *      Calculates a rotation matrix from J2000 mean equator (EQJ) to equatorial of-date (EQD).
 *
 * This is one of the family of functions that returns a rotation matrix
 * for converting from one orientation to another.
 * Source: EQJ = equatorial system, using equator at J2000 epoch.
 * Target: EQD = equatorial system, using equator of the specified date/time.
 *
 * @param time
 *      The date and time at which the Earth's equator defines the target orientation.
 *
 * @return
 *      A rotation matrix that converts EQJ to EQD at `time`.
 */
astro_rotation_t Astronomy_Rotation_EQJ_EQD(astro_time_t *time)
{
    astro_rotation_t prec, nut;

    prec = precession_rot(*time, FROM_2000);
    nut = nutation_rot(time, FROM_2000);
    return Astronomy_CombineRotation(prec, nut);
}


/**
 * @brief
 *      Calculates a rotation matrix from J2000 mean equator (EQJ) to true ecliptic of date (ECT).
 *
 * This is one of the family of functions that returns a rotation matrix
 * for converting from one orientation to another.
 * Source: EQJ = equatorial system, using mean equator at J2000 epoch.
 * Target: ECT = ecliptic system, using true equinox of the specified date/time.
 *
 * @param time
 *      The date and time at which the Earth's equator defines the target orientation.
 *
 * @return
 *      A rotation matrix that converts EQJ to ECT at `time`.
 */
astro_rotation_t Astronomy_Rotation_EQJ_ECT(astro_time_t *time)
{
    astro_rotation_t rot, step;

    rot = Astronomy_Rotation_EQJ_EQD(time);
    step = Astronomy_Rotation_EQD_ECT(time);
    return Astronomy_CombineRotation(rot, step);
}


/**
 * @brief
 *      Calculates a rotation matrix from true ecliptic of date (ECT) to J2000 mean equator (EQJ).
 *
 * This is one of the family of functions that returns a rotation matrix
 * for converting from one orientation to another.
 * Source: ECT = ecliptic system, using true equinox of the specified date/time.
 * Target: EQJ = equatorial system, using mean equator at J2000 epoch.
 *
 * @param time
 *      The date and time at which the Earth's equator defines the target orientation.
 *
 * @return
 *      A rotation matrix that converts ECT to EQJ at `time`.
 */
astro_rotation_t Astronomy_Rotation_ECT_EQJ(astro_time_t *time)
{
    astro_rotation_t rot, step;

    rot = Astronomy_Rotation_ECT_EQD(time);
    step = Astronomy_Rotation_EQD_EQJ(time);
    return Astronomy_CombineRotation(rot, step);
}


/**
 * @brief
 *      Calculates a rotation matrix from equatorial of-date (EQD) to J2000 mean equator (EQJ).
 *
 * This is one of the family of functions that returns a rotation matrix
 * for converting from one orientation to another.
 * Source: EQD = equatorial system, using equator of the specified date/time.
 * Target: EQJ = equatorial system, using equator at J2000 epoch.
 *
 * @param time
 *      The date and time at which the Earth's equator defines the source orientation.
 *
 * @return
 *      A rotation matrix that converts EQD at `time` to EQJ.
 */
astro_rotation_t Astronomy_Rotation_EQD_EQJ(astro_time_t *time)
{
    astro_rotation_t prec, nut;

    nut = nutation_rot(time, INTO_2000);
    prec = precession_rot(*time, INTO_2000);
    return Astronomy_CombineRotation(nut, prec);
}


/**
 * @brief
 *      Calculates a rotation matrix from equatorial of-date (EQD) to horizontal (HOR).
 *
 * This is one of the family of functions that returns a rotation matrix
 * for converting from one orientation to another.
 * Source: EQD = equatorial system, using equator of the specified date/time.
 * Target: HOR = horizontal system.
 *
 * @param time
 *      The date and time at which the Earth's equator applies.
 *
 * @param observer
 *      A location near the Earth's mean sea level that defines the observer's horizon.
 *
 * @return
 *      A rotation matrix that converts EQD to HOR at `time` and for `observer`.
 *      The components of the horizontal vector are:
 *      x = north, y = west, z = zenith (straight up from the observer).
 *      These components are chosen so that the "right-hand rule" works for the vector
 *      and so that north represents the direction where azimuth = 0.
 */
astro_rotation_t Astronomy_Rotation_EQD_HOR(astro_time_t *time, astro_observer_t observer)
{
    astro_rotation_t rot;
    double uze[3], une[3], uwe[3];
    double uz[3], un[3], uw[3];
    double spin_angle;

    double sinlat = sin(observer.latitude * DEG2RAD);
    double coslat = cos(observer.latitude * DEG2RAD);
    double sinlon = sin(observer.longitude * DEG2RAD);
    double coslon = cos(observer.longitude * DEG2RAD);

    uze[0] = coslat * coslon;
    uze[1] = coslat * sinlon;
    uze[2] = sinlat;

    une[0] = -sinlat * coslon;
    une[1] = -sinlat * sinlon;
    une[2] = coslat;

    uwe[0] = sinlon;
    uwe[1] = -coslon;
    uwe[2] = 0.0;

    spin_angle = -15.0 * Astronomy_SiderealTime(time);
    spin(spin_angle, uze, uz);
    spin(spin_angle, une, un);
    spin(spin_angle, uwe, uw);

    rot.rot[0][0] = un[0]; rot.rot[1][0] = un[1]; rot.rot[2][0] = un[2];
    rot.rot[0][1] = uw[0]; rot.rot[1][1] = uw[1]; rot.rot[2][1] = uw[2];
    rot.rot[0][2] = uz[0]; rot.rot[1][2] = uz[1]; rot.rot[2][2] = uz[2];

    rot.status = ASTRO_SUCCESS;
    return rot;
}


/**
 * @brief
 *      Calculates a rotation matrix from horizontal (HOR) to equatorial of-date (EQD).
 *
 * This is one of the family of functions that returns a rotation matrix
 * for converting from one orientation to another.
 * Source: HOR = horizontal system (x=North, y=West, z=Zenith).
 * Target: EQD = equatorial system, using equator of the specified date/time.
 *
 * @param time
 *      The date and time at which the Earth's equator applies.
 *
 * @param observer
 *      A location near the Earth's mean sea level that defines the observer's horizon.
 *
 * @return
 *      A rotation matrix that converts HOR to EQD at `time` and for `observer`.
 */
astro_rotation_t Astronomy_Rotation_HOR_EQD(astro_time_t *time, astro_observer_t observer)
{
    astro_rotation_t rot = Astronomy_Rotation_EQD_HOR(time, observer);
    return Astronomy_InverseRotation(rot);
}


/**
 * @brief
 *      Calculates a rotation matrix from horizontal (HOR) to J2000 equatorial (EQJ).
 *
 * This is one of the family of functions that returns a rotation matrix
 * for converting from one orientation to another.
 * Source: HOR = horizontal system (x=North, y=West, z=Zenith).
 * Target: EQJ = equatorial system, using equator at the J2000 epoch.
 *
 * @param time
 *      The date and time of the observation.
 *
 * @param observer
 *      A location near the Earth's mean sea level that defines the observer's horizon.
 *
 * @return
 *      A rotation matrix that converts HOR to EQJ at `time` and for `observer`.
 */
astro_rotation_t Astronomy_Rotation_HOR_EQJ(astro_time_t *time, astro_observer_t observer)
{
    astro_rotation_t hor_eqd, eqd_eqj;

    hor_eqd = Astronomy_Rotation_HOR_EQD(time, observer);
    eqd_eqj = Astronomy_Rotation_EQD_EQJ(time);
    return Astronomy_CombineRotation(hor_eqd, eqd_eqj);
}


/**
 * @brief
 *      Calculates a rotation matrix from J2000 mean equator (EQJ) to horizontal (HOR).
 *
 * This is one of the family of functions that returns a rotation matrix
 * for converting from one orientation to another.
 * Source: EQJ = equatorial system, using the equator at the J2000 epoch.
 * Target: HOR = horizontal system.
 *
 * @param time
 *      The date and time of the desired horizontal orientation.
 *
 * @param observer
 *      A location near the Earth's mean sea level that defines the observer's horizon.
 *
 * @return
 *      A rotation matrix that converts EQJ to HOR at `time` and for `observer`.
 *      The components of the horizontal vector are:
 *      x = north, y = west, z = zenith (straight up from the observer).
 *      These components are chosen so that the "right-hand rule" works for the vector
 *      and so that north represents the direction where azimuth = 0.
 */
astro_rotation_t Astronomy_Rotation_EQJ_HOR(astro_time_t *time, astro_observer_t observer)
{
    astro_rotation_t rot = Astronomy_Rotation_HOR_EQJ(time, observer);
    return Astronomy_InverseRotation(rot);
}


/**
 * @brief
 *      Calculates a rotation matrix from equatorial of-date (EQD) to J2000 mean ecliptic (ECL).
 *
 * This is one of the family of functions that returns a rotation matrix
 * for converting from one orientation to another.
 * Source: EQD = equatorial system, using equator of date.
 * Target: ECL = ecliptic system, using equator at J2000 epoch.
 *
 * @param time
 *      The date and time of the source equator.
 *
 * @return
 *      A rotation matrix that converts EQD to ECL.
 */
astro_rotation_t Astronomy_Rotation_EQD_ECL(astro_time_t *time)
{
    astro_rotation_t eqd_eqj;
    astro_rotation_t eqj_ecl;

    eqd_eqj = Astronomy_Rotation_EQD_EQJ(time);
    eqj_ecl = Astronomy_Rotation_EQJ_ECL();
    return Astronomy_CombineRotation(eqd_eqj, eqj_ecl);
}


/**
 * @brief
 *      Calculates a rotation matrix from J2000 mean ecliptic (ECL) to equatorial of-date (EQD).
 *
 * This is one of the family of functions that returns a rotation matrix
 * for converting from one orientation to another.
 * Source: ECL = ecliptic system, using equator at J2000 epoch.
 * Target: EQD = equatorial system, using equator of date.
 *
 * @param time
 *      The date and time of the desired equator.
 *
 * @return
 *      A rotation matrix that converts ECL to EQD.
 */
astro_rotation_t Astronomy_Rotation_ECL_EQD(astro_time_t *time)
{
    astro_rotation_t rot = Astronomy_Rotation_EQD_ECL(time);
    return Astronomy_InverseRotation(rot);
}

/**
 * @brief
 *      Calculates a rotation matrix from J2000 mean ecliptic (ECL) to horizontal (HOR).
 *
 * This is one of the family of functions that returns a rotation matrix
 * for converting from one orientation to another.
 * Source: ECL = ecliptic system, using equator at J2000 epoch.
 * Target: HOR = horizontal system.
 *
 * @param time
 *      The date and time of the desired horizontal orientation.
 *
 * @param observer
 *      A location near the Earth's mean sea level that defines the observer's horizon.
 *
 * @return
 *      A rotation matrix that converts ECL to HOR at `time` and for `observer`.
 *      The components of the horizontal vector are:
 *      x = north, y = west, z = zenith (straight up from the observer).
 *      These components are chosen so that the "right-hand rule" works for the vector
 *      and so that north represents the direction where azimuth = 0.
 */
astro_rotation_t Astronomy_Rotation_ECL_HOR(astro_time_t *time, astro_observer_t observer)
{
    astro_rotation_t ecl_eqd = Astronomy_Rotation_ECL_EQD(time);
    astro_rotation_t eqd_hor = Astronomy_Rotation_EQD_HOR(time, observer);
    return Astronomy_CombineRotation(ecl_eqd, eqd_hor);
}

/**
 * @brief
 *      Calculates a rotation matrix from horizontal (HOR) to J2000 mean ecliptic (ECL).
 *
 * This is one of the family of functions that returns a rotation matrix
 * for converting from one orientation to another.
 * Source: HOR = horizontal system.
 * Target: ECL = ecliptic system, using equator at J2000 epoch.
 *
 * @param time
 *      The date and time of the horizontal observation.
 *
 * @param observer
 *      The location of the horizontal observer.
 *
 * @return
 *      A rotation matrix that converts HOR to ECL.
 */
astro_rotation_t Astronomy_Rotation_HOR_ECL(astro_time_t *time, astro_observer_t observer)
{
    astro_rotation_t rot = Astronomy_Rotation_ECL_HOR(time, observer);
    return Astronomy_InverseRotation(rot);
}

/**
 * @brief
 *      Returns a rotation matrix from J2000 mean ecliptic (EQJ) to galactic (GAL).
 *
 * This is one of the family of functions that returns a rotation matrix
 * for converting from one orientation to another.
 * Source: EQJ = equatorial system, using the equator at the J2000 epoch.
 * Target: GAL = galactic system (IAU 1958 definition).
 *
 * @return
 *      A rotation matrix that converts EQJ to GAL.
 */
astro_rotation_t Astronomy_Rotation_EQJ_GAL(void)
{
    astro_rotation_t rot;

    /*
        This rotation matrix was calculated by the following script
        in this same source code repository:
        demo/python/galeqj_matrix.py
    */

    rot.rot[0][0] = -0.0548624779711344;
    rot.rot[0][1] = +0.4941095946388765;
    rot.rot[0][2] = -0.8676668813529025;

    rot.rot[1][0] = -0.8734572784246782;
    rot.rot[1][1] = -0.4447938112296831;
    rot.rot[1][2] = -0.1980677870294097;

    rot.rot[2][0] = -0.4838000529948520;
    rot.rot[2][1] = +0.7470034631630423;
    rot.rot[2][2] = +0.4559861124470794;

    rot.status = ASTRO_SUCCESS;

    return rot;
}

/**
 * @brief
 *      Returns a rotation matrix from ecliptic galactic (GAL) to J2000 (EQJ).
 *
 * This is one of the family of functions that returns a rotation matrix
 * for converting from one orientation to another.
 * Source: GAL = galactic system (IAU 1958 definition).
 * Target: EQJ = equatorial system, using the equator at the J2000 epoch.
 *
 * @return
 *      A rotation matrix that converts GAL to EQJ.
 */
astro_rotation_t Astronomy_Rotation_GAL_EQJ(void)
{
    astro_rotation_t rot;

    /*
        This rotation matrix was calculated by the following script
        in this same source code repository:
        demo/python/galeqj_matrix.py
    */

    rot.rot[0][0] = -0.0548624779711344;
    rot.rot[0][1] = -0.8734572784246782;
    rot.rot[0][2] = -0.4838000529948520;

    rot.rot[1][0] = +0.4941095946388765;
    rot.rot[1][1] = -0.4447938112296831;
    rot.rot[1][2] = +0.7470034631630423;

    rot.rot[2][0] = -0.8676668813529025;
    rot.rot[2][1] = -0.1980677870294097;
    rot.rot[2][2] = +0.4559861124470794;

    rot.status = ASTRO_SUCCESS;

    return rot;
}


/**
 * @brief
 *      Returns a rotation matrix from true ecliptic of date (ECT) to equator of date (EQD).
 *
 * This is one of the family of functions that returns a rotation matrix
 * for converting from one orientation to another.
 * Source: ECT = true ecliptic of date.
 * Target: EQD = equator of date.
 *
 * @param time
 *      The date and time of the ecliptic/equator conversion.
 *
 * @return
 *      A rotation matrix that converts ECT to EQD.
 */
astro_rotation_t Astronomy_Rotation_ECT_EQD(astro_time_t *time)
{
    astro_rotation_t m;
    earth_tilt_t et;
    double tobl, cos_tobl, sin_tobl;

    /* Find true ecliptic obliquity for this time. */
    et = e_tilt(time);
    tobl = et.tobl * DEG2RAD;
    cos_tobl = cos(tobl);
    sin_tobl = sin(tobl);

    /* EQD.x = ECT.x */
    m.rot[0][0] = 1.0;
    m.rot[1][0] = 0.0;
    m.rot[2][0] = 0.0;

    /* EQD.y = +cos*ECT.y - sin*ECT.z */
    m.rot[0][1] = 0.0;
    m.rot[1][1] = +cos_tobl;
    m.rot[2][1] = -sin_tobl;

    /* EQD.z = +sin*ECT.y + cos*ECT.z */
    m.rot[0][2] = 0.0;
    m.rot[1][2] = +sin_tobl;
    m.rot[2][2] = +cos_tobl;

    m.status = ASTRO_SUCCESS;
    return m;
}


/**
 * @brief
 *      Returns a rotation matrix from equator of date (EQD) to true ecliptic of date (ECT).
 *
 * This is one of the family of functions that returns a rotation matrix
 * for converting from one orientation to another.
 * Source: EQD = equator of date.
 * Target: ECT = true ecliptic of date.
 *
 * @param time
 *      The date and time of the equator/ecliptic conversion.
 *
 * @return
 *      A rotation matrix that converts EQD to ECT.
 */
astro_rotation_t Astronomy_Rotation_EQD_ECT(astro_time_t *time)
{
    astro_rotation_t m;
    earth_tilt_t et;
    double tobl, cos_tobl, sin_tobl;

    /* Find true ecliptic obliquity for this time. */
    et = e_tilt(time);
    tobl = et.tobl * DEG2RAD;
    cos_tobl = cos(tobl);
    sin_tobl = sin(tobl);

    /* ECT.x = EQD.x */
    m.rot[0][0] = 1.0;
    m.rot[1][0] = 0.0;
    m.rot[2][0] = 0.0;

    /* ECT.y = +cos*EQJ.y + sin*EQJ.z */
    m.rot[0][1] = 0.0;
    m.rot[1][1] = +cos_tobl;
    m.rot[2][1] = +sin_tobl;

    /* ECT.z = -sin*EQJ.y + cos*EQJ.z */
    m.rot[0][2] = 0.0;
    m.rot[1][2] = -sin_tobl;
    m.rot[2][2] = +cos_tobl;

    m.status = ASTRO_SUCCESS;
    return m;
}


/** @cond DOXYGEN_SKIP */
typedef struct
{
    const char *symbol;
    const char *name;
}
constel_info_t;


typedef struct
{
    int    index;
    double ra_lo;
    double ra_hi;
    double dec_lo;
}
constel_boundary_t;
/** @endcond */

$ASTRO_CONSTEL()

/**
 * @brief
 *      Determines the constellation that contains the given point in the sky.
 *
 * Given J2000 equatorial (EQJ) coordinates of a point in the sky, determines the
 * constellation that contains that point.
 *
 * @param ra
 *      The right ascension (RA) of a point in the sky, using the J2000 equatorial system.
 *
 * @param dec
 *      The declination (DEC) of a point in the sky, using the J2000 equatorial system.
 *
 * @return
 *      If successful, `status` holds `ASTRO_SUCCESS`,
 *      `symbol` holds a pointer to a 3-character string like "Ori", and
 *      `name` holds a pointer to the full constellation name like "Orion".
 */
astro_constellation_t Astronomy_Constellation(double ra, double dec)
{
    static astro_time_t epoch2000;
    static astro_rotation_t rot = { ASTRO_NOT_INITIALIZED };
    astro_constellation_t constel;
    astro_spherical_t s2000;
    astro_equatorial_t b1875;
    astro_vector_t vec2000, vec1875;
    double x_ra, x_dec;
    int i, c;

    if (dec < -90.0 || dec > +90.0)
        return ConstelErr(ASTRO_INVALID_PARAMETER);

    /* Allow right ascension to "wrap around". Clamp to [0, 24) sidereal hours. */
    ra = fmod(ra, 24.0);
    if (ra < 0.0)
        ra += 24.0;

    /* Lazy-initialize the rotation matrix for converting J2000 to B1875. */
    if (rot.status != ASTRO_SUCCESS)
    {
        /*
            Need to calculate the B1875 epoch. Based on this:
            https://en.wikipedia.org/wiki/Epoch_(astronomy)#Besselian_years
            B = 1900 + (JD - 2415020.31352) / 365.242198781
            I'm interested in using TT instead of JD, giving:
            B = 1900 + ((TT+2451545) - 2415020.31352) / 365.242198781
            B = 1900 + (TT + 36524.68648) / 365.242198781
            TT = 365.242198781*(B - 1900) - 36524.68648 = -45655.741449525
            But Astronomy_TimeFromDays() wants UT, not TT.
            Near that date, I get a historical correction of ut-tt = 3.2 seconds.
            That gives UT = -45655.74141261017 for the B1875 epoch,
            or 1874-12-31T18:12:21.950Z.
        */
        astro_time_t time = Astronomy_TimeFromDays(-45655.74141261017);
        rot = Astronomy_Rotation_EQJ_EQD(&time);
        if (rot.status != ASTRO_SUCCESS)
            return ConstelErr(rot.status);

        epoch2000 = Astronomy_TimeFromDays(0.0);
    }

    /* Convert coordinates from J2000 to year 1875. */
    s2000.status = ASTRO_SUCCESS;
    s2000.lon = ra * 15.0;
    s2000.lat = dec;
    s2000.dist = 1.0;
    vec2000 = Astronomy_VectorFromSphere(s2000, epoch2000);
    if (vec2000.status != ASTRO_SUCCESS)
        return ConstelErr(vec2000.status);

    vec1875 = Astronomy_RotateVector(rot, vec2000);
    if (vec1875.status != ASTRO_SUCCESS)
        return ConstelErr(vec1875.status);

    b1875 = Astronomy_EquatorFromVector(vec1875);
    if (b1875.status != ASTRO_SUCCESS)
        return ConstelErr(b1875.status);

    /* Convert DEC from degrees, and RA from hours, to compact angle units used in the ContelBounds table. */
    x_ra = (24.0 * 15.0) * b1875.ra;
    x_dec = 24.0 * b1875.dec;

    /* Search for the constellation using the B1875 coordinates. */
    c = -1;     /* constellation not (yet) found */
    for (i=0; i < NUM_CONSTEL_BOUNDARIES; ++i)
    {
        const constel_boundary_t *b = &ConstelBounds[i];
        if ((b->dec_lo <= x_dec) && (b->ra_hi > x_ra) && (b->ra_lo <= x_ra))
        {
            c = b->index;
            break;
        }
    }

    if (c < 0 || c >= NUM_CONSTELLATIONS)
        return ConstelErr(ASTRO_INTERNAL_ERROR);    /* should have been able to find the constellation */

    constel.status = ASTRO_SUCCESS;
    constel.symbol = ConstelInfo[c].symbol;
    constel.name = ConstelInfo[c].name;
    constel.ra_1875 = b1875.ra;
    constel.dec_1875 = b1875.dec;
    return constel;
}


static astro_lunar_eclipse_t LunarEclipseError(astro_status_t status)
{
    astro_lunar_eclipse_t eclipse;
    eclipse.status = status;
    eclipse.kind = ECLIPSE_NONE;
    eclipse.peak = TimeError();
    eclipse.obscuration = eclipse.sd_penum = eclipse.sd_partial = eclipse.sd_total = NAN;
    return eclipse;
}


/** @cond DOXYGEN_SKIP */
typedef struct
{
    astro_status_t status;
    astro_time_t time;
    double  u;              /* dot product of (heliocentric earth) and (geocentric moon): defines the shadow plane where the Moon is */
    double  r;              /* km distance between center of Moon/Earth (shaded body) and the line passing through the centers of the Sun and Earth/Moon (casting body). */
    double  k;              /* umbra radius in km, at the shadow plane */
    double  p;              /* penumbra radius in km, at the shadow plane */
    astro_vector_t target;  /* coordinates of target body relative to shadow-casting body at 'time' */
    astro_vector_t dir;     /* heliocentric coordinates of shadow-casting body at 'time' */
}
shadow_t;               /* Represents alignment of the Moon/Earth with the Earth's/Moon's shadow, for finding eclipses. */

typedef struct
{
    double radius_limit;
    double direction;
}
shadow_context_t;
/** @endcond */


static double Obscuration(      /* returns area of intersection of the two discs, divided by area of first disc. */
    double a,   /* radius of first disc */
    double b,   /* radius of second disc */
    double c)   /* distance between the centers of the discs */
{
    double x;   /* Horizontal location of intersection point on both circumferences */
    double y;   /* Positive vertical location of intersection point on both circumferences */
    double radicand, lens1, lens2, obs;

    if (a <= 0.0 || b <= 0.0)
        return 0.0;     /* invalid radius */

    if (c < 0.0)
        return 0.0;     /* invalid distance between centers */

    if (c >= a + b)
        return 0.0;     /* the discs are too far apart to have any overlapping area */

    if (c == 0.0)
    {
        /* The discs have a common center. Therefore, one disc is inside the other. */
        return (a <= b) ? 1.0 : (b*b)/(a*a);
    }

    x = (a*a - b*b + c*c) / (2 * c);

    radicand = a*a - x*x;
    if (radicand <= 0.0)
    {
        /* The circumferences do not intersect, or are tangent. */
        /* We already ruled out the case of non-overlapping discs. */
        /* Therefore, one disc is inside the other. */
        return (a <= b) ? 1.0 : (b*b)/(a*a);
    }

    /* The discs overlap fractionally in a pair of lens-shaped areas. */

    y = sqrt(radicand);

    /* Return the overlapping fractional area. */
    /* There are two lens-shaped areas, one to the left of x, the other to the right of x. */
    /* Each part is calculated by subtracting a triangular area from a sector's area. */
    lens1 = a*a*acos(x/a) - x*y;
    lens2 = b*b*acos((c-x)/b) - (c-x)*y;

    /* Find the fractional area with respect to the first disc. */
    obs = (lens1 + lens2) / (PI*a*a);
    return obs;
}


static shadow_t ShadowError(astro_status_t status)
{
    shadow_t shadow;
    memset(&shadow, 0, sizeof(shadow));
    shadow.status = status;
    return shadow;
}


static shadow_t CalcShadow(
    double body_radius_km,
    astro_time_t time,
    astro_vector_t target,
    astro_vector_t dir)
{
    double dx, dy, dz;
    shadow_t shadow;

    shadow.target = target;
    shadow.dir = dir;

    shadow.u = (dir.x*target.x + dir.y*target.y + dir.z*target.z) / (dir.x*dir.x + dir.y*dir.y + dir.z*dir.z);

    dx = (shadow.u * dir.x) - target.x;
    dy = (shadow.u * dir.y) - target.y;
    dz = (shadow.u * dir.z) - target.z;
    shadow.r = KM_PER_AU * sqrt(dx*dx + dy*dy + dz*dz);

    shadow.k = +SUN_RADIUS_KM - (1.0 + shadow.u)*(SUN_RADIUS_KM - body_radius_km);
    shadow.p = -SUN_RADIUS_KM + (1.0 + shadow.u)*(SUN_RADIUS_KM + body_radius_km);
    shadow.status = ASTRO_SUCCESS;
    shadow.time = time;

    return shadow;
}


static shadow_t PlanetShadow(astro_body_t body, double planet_radius_km, astro_time_t time)
{
    astro_vector_t e, p, g;

    /* Calculate light-travel-corrected vector from Earth to planet. */
    g = Astronomy_GeoVector(body, time, ABERRATION);
    if (g.status != ASTRO_SUCCESS)
        return ShadowError(g.status);

    /* Calculate light-travel-corrected vector from Earth to Sun. */
    e = Astronomy_GeoVector(BODY_SUN, time, ABERRATION);
    if (e.status != ASTRO_SUCCESS)
        return ShadowError(e.status);

    /* Deduce light-travel-corrected vector from Sun to planet. */
    p.status = ASTRO_SUCCESS;
    p.t = time;
    p.x = g.x - e.x;
    p.y = g.y - e.y;
    p.z = g.z - e.z;

    /* Calcluate Earth's position from the planet's point of view. */
    e.x = -g.x;
    e.y = -g.y;
    e.z = -g.z;

    return CalcShadow(planet_radius_km, time, e, p);
}


static shadow_t EarthShadow(astro_time_t time)
{
    /* This function helps find when the Earth's shadow falls upon the Moon. */
    astro_vector_t e, m;

    /* Find geocentric Sun with aberration correction. */
    e = Astronomy_GeoVector(BODY_SUN, time, ABERRATION);
    if (e.status != ASTRO_SUCCESS)
        return ShadowError(e.status);

    /* Convert geocentric Sun to heliocentric Earth. */
    /* Thus `e` points in the direction of sunlight heading toward the Earth's center. */
    e.x = -e.x;
    e.y = -e.y;
    e.z = -e.z;

    /* Find geocentric Moon. */
    m = Astronomy_GeoMoon(time);    /* This function never fails; no need to check return value */

    return CalcShadow(EARTH_ECLIPSE_RADIUS_KM, time, m, e);
}


static shadow_t MoonShadow(astro_time_t time)
{
    /* This function helps find when the Moon's shadow falls upon the Earth. */

    astro_vector_t s, e, m;

    /* Calculate geocentric Sun with aberration correction. */
    s = Astronomy_GeoVector(BODY_SUN, time, ABERRATION);
    if (s.status != ASTRO_SUCCESS)
        return ShadowError(s.status);

    m = Astronomy_GeoMoon(time);    /* geocentric Moon */

    /* Calculate lunacentric Earth. */
    e.status = m.status;
    e.x = -m.x;
    e.y = -m.y;
    e.z = -m.z;
    e.t = m.t;

    /* Convert geocentric moon to heliocentric Moon. */
    m.x -= s.x;
    m.y -= s.y;
    m.z -= s.z;

    return CalcShadow(MOON_MEAN_RADIUS_KM, time, e, m);
}


/** @cond DOXYGEN_SKIP */
typedef shadow_t (* shadow_func_t) (astro_time_t time);
/** @endcond */


static astro_func_result_t shadow_distance_slope(void *context, astro_time_t time)
{
    const double dt = 1.0 / 86400.0;
    astro_time_t t1, t2;
    astro_func_result_t result;
    shadow_t shadow1, shadow2;
    shadow_func_t shadowfunc = (shadow_func_t) context;

    t1 = Astronomy_AddDays(time, -dt);
    t2 = Astronomy_AddDays(time, +dt);

    shadow1 = shadowfunc(t1);
    if (shadow1.status != ASTRO_SUCCESS)
        return FuncError(shadow1.status);

    shadow2 = shadowfunc(t2);
    if (shadow2.status != ASTRO_SUCCESS)
        return FuncError(shadow2.status);

    result.value = (shadow2.r - shadow1.r) / dt;
    result.status = ASTRO_SUCCESS;
    return result;
}


static shadow_t PeakEarthShadow(astro_time_t search_center_time)
{
    /* Search for when the Earth's shadow axis is closest to the center of the Moon. */

    astro_time_t t1, t2;
    astro_search_result_t result;
    const double window = 0.03;        /* days before/after full moon to search for minimum shadow distance */

    t1 = Astronomy_AddDays(search_center_time, -window);
    t2 = Astronomy_AddDays(search_center_time, +window);

    result = Astronomy_Search(shadow_distance_slope, (void *)EarthShadow, t1, t2, 1.0);
    if (result.status != ASTRO_SUCCESS)
        return ShadowError(result.status);

    return EarthShadow(result.time);
}


static shadow_t PeakMoonShadow(astro_time_t search_center_time)
{
    /* Search for when the Moon's shadow axis is closest to the center of the Earth. */

    astro_time_t t1, t2;
    astro_search_result_t result;
    const double window = 0.03;     /* days before/after new moon to search for minimum shadow distance */

    t1 = Astronomy_AddDays(search_center_time, -window);
    t2 = Astronomy_AddDays(search_center_time, +window);

    result = Astronomy_Search(shadow_distance_slope, (void *)MoonShadow, t1, t2, 1.0);
    if (result.status != ASTRO_SUCCESS)
        return ShadowError(result.status);

    return MoonShadow(result.time);
}


/** @cond DOXYGEN_SKIP */
typedef struct
{
    astro_body_t    body;
    double          planet_radius_km;
    double          direction;          /* used for transit start/finish search only */
}
planet_shadow_context_t;
/** @endcond */


static astro_func_result_t planet_shadow_distance_slope(void *context, astro_time_t time)
{
    const double dt = 1.0 / 86400.0;
    astro_time_t t1, t2;
    astro_func_result_t result;
    shadow_t shadow1, shadow2;
    const planet_shadow_context_t *p = (const planet_shadow_context_t *) context;

    t1 = Astronomy_AddDays(time, -dt);
    t2 = Astronomy_AddDays(time, +dt);

    shadow1 = PlanetShadow(p->body, p->planet_radius_km, t1);
    if (shadow1.status != ASTRO_SUCCESS)
        return FuncError(shadow1.status);

    shadow2 = PlanetShadow(p->body, p->planet_radius_km, t2);
    if (shadow2.status != ASTRO_SUCCESS)
        return FuncError(shadow2.status);

    result.value = (shadow2.r - shadow1.r) / dt;
    result.status = ASTRO_SUCCESS;
    return result;
}


static shadow_t PeakPlanetShadow(astro_body_t body, double planet_radius_km, astro_time_t search_center_time)
{
    /* Search for when the body's shadow is closest to the center of the Earth. */

    astro_time_t t1, t2;
    astro_search_result_t result;
    planet_shadow_context_t context;
    const double window = 1.0;     /* days before/after inferior conjunction to search for minimum shadow distance */

    t1 = Astronomy_AddDays(search_center_time, -window);
    t2 = Astronomy_AddDays(search_center_time, +window);

    context.body = body;
    context.planet_radius_km = planet_radius_km;
    context.direction = 0.0;    /* not used in this search */

    result = Astronomy_Search(planet_shadow_distance_slope, &context, t1, t2, 1.0);
    if (result.status != ASTRO_SUCCESS)
        return ShadowError(result.status);

    return PlanetShadow(body, planet_radius_km, result.time);
}


static astro_func_result_t shadow_distance(void *context, astro_time_t time)
{
    astro_func_result_t result;
    const shadow_context_t *p = (const shadow_context_t *) context;
    shadow_t shadow = EarthShadow(time);
    if (shadow.status != ASTRO_SUCCESS)
        return FuncError(shadow.status);

    result.value = p->direction * (shadow.r - p->radius_limit);
    result.status = ASTRO_SUCCESS;
    return result;
}


static double ShadowSemiDurationMinutes(astro_time_t center_time, double radius_limit, double window_minutes)
{
    /* Search backwards and forwards from the center time until shadow axis distance crosses radius limit. */
    double window = window_minutes / (24.0 * 60.0);
    shadow_context_t context;
    astro_search_result_t s1, s2;
    astro_time_t before, after;

    before = Astronomy_AddDays(center_time, -window);
    after  = Astronomy_AddDays(center_time, +window);

    context.radius_limit = radius_limit;
    context.direction = -1.0;
    s1 = Astronomy_Search(shadow_distance, &context, before, center_time, 1.0);

    context.direction = +1.0;
    s2 = Astronomy_Search(shadow_distance, &context, center_time, after, 1.0);

    if (s1.status != ASTRO_SUCCESS || s2.status != ASTRO_SUCCESS)
        return -1.0;    /* something went wrong! */

    return (s2.time.ut - s1.time.ut) * ((24.0 * 60.0) / 2.0);       /* convert days to minutes and average the semi-durations. */
}


/**
 * @brief Searches for a lunar eclipse.
 *
 * This function finds the first lunar eclipse that occurs after `startTime`.
 * A lunar eclipse may be penumbral, partial, or total.
 * See #astro_lunar_eclipse_t for more information.
 * To find a series of lunar eclipses, call this function once,
 * then keep calling #Astronomy_NextLunarEclipse as many times as desired,
 * passing in the `peak` value returned from the previous call.
 *
 * @param startTime
 *      The date and time for starting the search for a lunar eclipse.
 *
 * @return
 *      If successful, the `status` field in the returned structure will contain `ASTRO_SUCCESS`
 *      and the remaining structure fields will be valid.
 *      Any other value indicates an error.
 */
astro_lunar_eclipse_t Astronomy_SearchLunarEclipse(astro_time_t startTime)
{
    const double PruneLatitude = 1.8;   /* full Moon's ecliptic latitude above which eclipse is impossible */
    astro_time_t fmtime;
    astro_lunar_eclipse_t eclipse;
    astro_search_result_t fullmoon;
    shadow_t shadow;
    int fmcount;
    double eclip_lat, eclip_lon, distance;

    /* Iterate through consecutive full moons until we find any kind of lunar eclipse. */
    fmtime = startTime;
    for (fmcount=0; fmcount < 12; ++fmcount)
    {
        /* Search for the next full moon. Any eclipse will be near it. */
        fullmoon = Astronomy_SearchMoonPhase(180.0, fmtime, 40.0);
        if (fullmoon.status != ASTRO_SUCCESS)
            return LunarEclipseError(fullmoon.status);

        /* Pruning: if the full Moon's ecliptic latitude is too large, a lunar eclipse is not possible. */
        CalcMoon(fullmoon.time.tt / 36525.0, &eclip_lon, &eclip_lat, &distance);
        if (RAD2DEG * fabs(eclip_lat) < PruneLatitude)
        {
            /* Search near the full moon for the time when the center of the Moon */
            /* is closest to the line passing through the centers of the Sun and Earth. */
            shadow = PeakEarthShadow(fullmoon.time);
            if (shadow.status != ASTRO_SUCCESS)
                return LunarEclipseError(shadow.status);

            if (shadow.r < shadow.p + MOON_MEAN_RADIUS_KM)
            {
                /* This is at least a penumbral eclipse. We will return a result. */
                eclipse.status = ASTRO_SUCCESS;
                eclipse.kind = ECLIPSE_PENUMBRAL;
                eclipse.obscuration = 0.0;
                eclipse.peak = shadow.time;
                eclipse.sd_total = 0.0;
                eclipse.sd_partial = 0.0;
                eclipse.sd_penum = ShadowSemiDurationMinutes(shadow.time, shadow.p + MOON_MEAN_RADIUS_KM, 200.0);
                if (eclipse.sd_penum <= 0.0)
                    return LunarEclipseError(ASTRO_SEARCH_FAILURE);

                if (shadow.r < shadow.k + MOON_MEAN_RADIUS_KM)
                {
                    /* This is at least a partial eclipse. */
                    eclipse.kind = ECLIPSE_PARTIAL;
                    eclipse.sd_partial = ShadowSemiDurationMinutes(shadow.time, shadow.k + MOON_MEAN_RADIUS_KM, eclipse.sd_penum);
                    if (eclipse.sd_partial <= 0.0)
                        return LunarEclipseError(ASTRO_SEARCH_FAILURE);

                    if (shadow.r + MOON_MEAN_RADIUS_KM < shadow.k)
                    {
                        /* This is a total eclipse. */
                        eclipse.kind = ECLIPSE_TOTAL;
                        eclipse.obscuration = 1.0;
                        eclipse.sd_total = ShadowSemiDurationMinutes(shadow.time, shadow.k - MOON_MEAN_RADIUS_KM, eclipse.sd_partial);
                        if (eclipse.sd_total <= 0.0)
                            return LunarEclipseError(ASTRO_SEARCH_FAILURE);
                    }
                    else
                    {
                        /* For lunar eclipses, we calculate the fraction of the Moon's disc covered by the Earth's umbra. */
                        eclipse.obscuration = Obscuration(MOON_MEAN_RADIUS_KM, shadow.k, shadow.r);
                    }
                }
                return eclipse;
            }
        }

        /* We didn't find an eclipse on this full moon, so search for the next one. */
        fmtime = Astronomy_AddDays(fullmoon.time, 10.0);
    }

    /* Safety valve to prevent infinite loop. */
    /* This should never happen, because at least 2 lunar eclipses happen per year. */
    return LunarEclipseError(ASTRO_INTERNAL_ERROR);
}

/**
 * @brief Searches for the next lunar eclipse in a series.
 *
 * After using #Astronomy_SearchLunarEclipse to find the first lunar eclipse
 * in a series, you can call this function to find the next consecutive lunar eclipse.
 * Pass in the `peak` value from the #astro_lunar_eclipse_t returned by the
 * previous call to `Astronomy_SearchLunarEclipse` or `Astronomy_NextLunarEclipse`
 * to find the next lunar eclipse.
 *
 * @param prevEclipseTime
 *      A date and time near a full moon. Lunar eclipse search will start at the next full moon.
 *
 * @return
 *      If successful, the `status` field in the returned structure will contain `ASTRO_SUCCESS`
 *      and the remaining structure fields will be valid.
 *      Any other value indicates an error.
 */
astro_lunar_eclipse_t Astronomy_NextLunarEclipse(astro_time_t prevEclipseTime)
{
    astro_time_t startTime = Astronomy_AddDays(prevEclipseTime, 10.0);
    return Astronomy_SearchLunarEclipse(startTime);
}


static astro_global_solar_eclipse_t GlobalSolarEclipseError(astro_status_t status)
{
    astro_global_solar_eclipse_t eclipse;

    eclipse.status = status;
    eclipse.kind = ECLIPSE_NONE;
    eclipse.peak = TimeError();
    eclipse.obscuration = eclipse.distance = eclipse.latitude = eclipse.longitude = NAN;

    return eclipse;
}

/* The umbra radius tells us what kind of eclipse the observer sees. */
/* If the umbra radius is positive, this is a total eclipse. Otherwise, it's annular. */
/* HACK: I added a tiny bias (14 meters) to match Espenak test data. */
#define EclipseKindFromUmbra(k)     (((k) > 0.014) ? ECLIPSE_TOTAL : ECLIPSE_ANNULAR)

static double SolarEclipseObscuration(
    astro_vector_t hm,     /* heliocentric Moon */
    astro_vector_t lo)     /* lunacentric observer */
{
    astro_vector_t ho;     /* heliocentric observer */
    astro_angle_result_t sun_moon_separation;
    double obscuration, sun_au, sun_radius, moon_radius;

    /* Find heliocentric observer. */
    ho.status = ASTRO_SUCCESS;
    ho.t = lo.t;
    ho.x = hm.x + lo.x;
    ho.y = hm.y + lo.y;
    ho.z = hm.z + lo.z;

    /* Find the distance from the Sun's center to the observer. */
    sun_au = Astronomy_VectorLength(ho);

    /* Calculate the apparent angular radius of the Sun for the observer. */
    sun_radius = asin(SUN_RADIUS_AU / sun_au);

    /* Calculate the apparent angular radius of the Moon for the observer. */
    moon_radius = asin(MOON_POLAR_RADIUS_AU / Astronomy_VectorLength(lo));

    /* Calculate the apparent angular separation between the Sun's center and the Moon's center. */
    sun_moon_separation = Astronomy_AngleBetween(lo, ho);

    if (sun_moon_separation.status != ASTRO_SUCCESS)
        return -1.0;    /* internal error! should never happen. */

    obscuration = Obscuration(sun_radius, moon_radius, sun_moon_separation.angle * DEG2RAD);

    /* HACK: In marginal cases, we need to clamp obscuration to less than 1.0. */
    if (obscuration > 0.9999)
        obscuration = 0.9999;

    return obscuration;
}

static astro_global_solar_eclipse_t GeoidIntersect(shadow_t shadow)
{
    astro_global_solar_eclipse_t eclipse;
    astro_rotation_t rot, inv;
    astro_vector_t v, e, o;
    shadow_t surface;
    double A, B, C, radic, u, R;
    double px, py, pz, proj;
    double gast;

    eclipse.status = ASTRO_SUCCESS;
    eclipse.kind = ECLIPSE_PARTIAL;
    eclipse.peak = shadow.time;
    eclipse.distance = shadow.r;
    eclipse.latitude = eclipse.longitude = NAN;

    /*
        We want to calculate the intersection of the shadow axis with the Earth's geoid.
        First we must convert EQJ (equator of J2000) coordinates to EQD (equator of date)
        coordinates that are perfectly aligned with the Earth's equator at this
        moment in time.
    */
    rot = Astronomy_Rotation_EQJ_EQD(&shadow.time);
    if (rot.status != ASTRO_SUCCESS)
        return GlobalSolarEclipseError(rot.status);

    v = Astronomy_RotateVector(rot, shadow.dir);        /* shadow-axis vector in equator-of-date coordinates */
    if (v.status != ASTRO_SUCCESS)
        return GlobalSolarEclipseError(v.status);

    e = Astronomy_RotateVector(rot, shadow.target);     /* lunacentric Earth in equator-of-date coordinates */
    if (e.status != ASTRO_SUCCESS)
        return GlobalSolarEclipseError(e.status);

    /*
        Convert all distances from AU to km.
        But dilate the z-coordinates so that the Earth becomes a perfect sphere.
        Then find the intersection of the vector with the sphere.
        See p 184 in Montenbruck & Pfleger's "Astronomy on the Personal Computer", second edition.
    */
    v.x *= KM_PER_AU;
    v.y *= KM_PER_AU;
    v.z *= KM_PER_AU / EARTH_FLATTENING;

    e.x *= KM_PER_AU;
    e.y *= KM_PER_AU;
    e.z *= KM_PER_AU / EARTH_FLATTENING;

    /*
        Solve the quadratic equation that finds whether and where
        the shadow axis intersects with the Earth in the dilated coordinate system.
    */
    R = EARTH_EQUATORIAL_RADIUS_KM;
    A = v.x*v.x + v.y*v.y + v.z*v.z;
    B = -2.0 * (v.x*e.x + v.y*e.y + v.z*e.z);
    C = (e.x*e.x + e.y*e.y + e.z*e.z) - R*R;
    radic = B*B - 4*A*C;

    if (radic > 0.0)
    {
        /* Calculate the closer of the two intersection points. */
        /* This will be on the day side of the Earth. */
        u = (-B - sqrt(radic)) / (2 * A);

        /* Convert lunacentric dilated coordinates to geocentric coordinates. */
        px = u*v.x - e.x;
        py = u*v.y - e.y;
        pz = (u*v.z - e.z) * EARTH_FLATTENING;

        /* Convert cartesian coordinates into geodetic latitude/longitude. */
        proj = hypot(px, py) * (EARTH_FLATTENING * EARTH_FLATTENING);
        if (proj == 0.0)
            eclipse.latitude = (pz > 0.0) ? +90.0 : -90.0;
        else
            eclipse.latitude = RAD2DEG * atan(pz / proj);

        /* Adjust longitude for Earth's rotation at the given UT. */
        gast = Astronomy_SiderealTime(&eclipse.peak);
        eclipse.longitude = fmod((RAD2DEG*atan2(py, px)) - (15*gast), 360.0);
        if (eclipse.longitude <= -180.0)
            eclipse.longitude += 360.0;
        else if (eclipse.longitude > +180.0)
            eclipse.longitude -= 360.0;

        /* We want to determine whether the observer sees a total eclipse or an annular eclipse. */
        /* We need to perform a series of vector calculations... */
        /* Calculate the inverse rotation matrix, so we can convert EQD to EQJ. */
        inv = Astronomy_InverseRotation(rot);
        if (inv.status != ASTRO_SUCCESS)
            return GlobalSolarEclipseError(inv.status);

        /* Put the EQD geocentric coordinates of the observer into the vector 'o'. */
        /* Also convert back from kilometers to astronomical units. */
        o.status = ASTRO_SUCCESS;
        o.t = shadow.time;
        o.x = px / KM_PER_AU;
        o.y = py / KM_PER_AU;
        o.z = pz / KM_PER_AU;

        /* Rotate the observer's geocentric EQD back to the EQJ system. */
        o = Astronomy_RotateVector(inv, o);

        /* Convert geocentric vector to lunacentric vector. */
        o.x += shadow.target.x;
        o.y += shadow.target.y;
        o.z += shadow.target.z;

        /* Recalculate the shadow using a vector from the Moon's center toward the observer. */
        surface = CalcShadow(MOON_POLAR_RADIUS_KM, shadow.time, o, shadow.dir);

        /* If we did everything right, the shadow distance should be very close to zero. */
        /* That's because we already determined the observer 'o' is on the shadow axis! */
        if (surface.r > 1.0e-9 || surface.r < 0.0)
            return GlobalSolarEclipseError(ASTRO_INTERNAL_ERROR);

        eclipse.kind = EclipseKindFromUmbra(surface.k);
        if (eclipse.kind == ECLIPSE_TOTAL)
            eclipse.obscuration = 1.0;
        else
            eclipse.obscuration = SolarEclipseObscuration(shadow.dir, o);
    }
    else
    {
        /* This is a partial solar eclipse. It does not make practical sense to calculate obscuration. */
        /* Anyone who wants obscuration should use Astronomy_SearchLocalSolarEclipse for a specific location on the Earth. */
        eclipse.obscuration = NAN;
    }

    return eclipse;
}


/**
 * @brief Searches for a solar eclipse visible anywhere on the Earth's surface.
 *
 * This function finds the first solar eclipse that occurs after `startTime`.
 * A solar eclipse may be partial, annular, or total.
 * See #astro_global_solar_eclipse_t for more information.
 * To find a series of solar eclipses, call this function once,
 * then keep calling #Astronomy_NextGlobalSolarEclipse as many times as desired,
 * passing in the `peak` value returned from the previous call.
 *
 * @param startTime
 *      The date and time for starting the search for a solar eclipse.
 *
 * @return
 *      If successful, the `status` field in the returned structure will contain `ASTRO_SUCCESS`
 *      and the remaining structure fields are as described in #astro_global_solar_eclipse_t.
 *      Any other value indicates an error.
 */
astro_global_solar_eclipse_t Astronomy_SearchGlobalSolarEclipse(astro_time_t startTime)
{
    const double PruneLatitude = 1.8;   /* Moon's ecliptic latitude beyond which eclipse is impossible */
    astro_time_t nmtime;
    astro_search_result_t newmoon;
    shadow_t shadow;
    int nmcount;
    double eclip_lat, eclip_lon, distance;

    /* Iterate through consecutive new moons until we find a solar eclipse visible somewhere on Earth. */
    nmtime = startTime;
    for (nmcount=0; nmcount < 12; ++nmcount)
    {
        /* Search for the next new moon. Any eclipse will be near it. */
        newmoon = Astronomy_SearchMoonPhase(0.0, nmtime, 40.0);
        if (newmoon.status != ASTRO_SUCCESS)
            return GlobalSolarEclipseError(newmoon.status);

        /* Pruning: if the new moon's ecliptic latitude is too large, a solar eclipse is not possible. */
        CalcMoon(newmoon.time.tt / 36525.0, &eclip_lon, &eclip_lat, &distance);
        if (RAD2DEG * fabs(eclip_lat) < PruneLatitude)
        {
            /* Search near the new moon for the time when the center of the Earth */
            /* is closest to the line passing through the centers of the Sun and Moon. */
            shadow = PeakMoonShadow(newmoon.time);
            if (shadow.status != ASTRO_SUCCESS)
                return GlobalSolarEclipseError(shadow.status);

            if (shadow.r < shadow.p + EARTH_MEAN_RADIUS_KM)
            {
                /* This is at least a partial solar eclipse visible somewhere on Earth. */
                /* Try to find an intersection between the shadow axis and the Earth's oblate geoid. */
                return GeoidIntersect(shadow);
            }
        }

        /* We didn't find an eclipse on this new moon, so search for the next one. */
        nmtime = Astronomy_AddDays(newmoon.time, 10.0);
    }

    /* Safety valve to prevent infinite loop. */
    /* This should never happen, because at least 2 solar eclipses happen per year. */
    return GlobalSolarEclipseError(ASTRO_INTERNAL_ERROR);
}


/**
 * @brief Searches for the next global solar eclipse in a series.
 *
 * After using #Astronomy_SearchGlobalSolarEclipse to find the first solar eclipse
 * in a series, you can call this function to find the next consecutive solar eclipse.
 * Pass in the `peak` value from the #astro_global_solar_eclipse_t returned by the
 * previous call to `Astronomy_SearchGlobalSolarEclipse` or `Astronomy_NextGlobalSolarEclipse`
 * to find the next solar eclipse.
 *
 * @param prevEclipseTime
 *      A date and time near a new moon. Solar eclipse search will start at the next new moon.
 *
 * @return
 *      If successful, the `status` field in the returned structure will contain `ASTRO_SUCCESS`
 *      and the remaining structure fields are as described in #astro_global_solar_eclipse_t.
 *      Any other value indicates an error.
 */
astro_global_solar_eclipse_t Astronomy_NextGlobalSolarEclipse(astro_time_t prevEclipseTime)
{
    astro_time_t startTime = Astronomy_AddDays(prevEclipseTime, 10.0);
    return Astronomy_SearchGlobalSolarEclipse(startTime);
}


static astro_eclipse_event_t EclipseEventError(void)
{
    astro_eclipse_event_t evt;
    evt.time = TimeError();
    evt.altitude = NAN;
    return evt;
}


static astro_local_solar_eclipse_t LocalSolarEclipseError(astro_status_t status)
{
    astro_local_solar_eclipse_t eclipse;

    eclipse.status = status;
    eclipse.kind = ECLIPSE_NONE;
    eclipse.obscuration = NAN;

    eclipse.partial_begin = EclipseEventError();
    eclipse.total_begin   = EclipseEventError();
    eclipse.peak          = EclipseEventError();
    eclipse.total_end     = EclipseEventError();
    eclipse.partial_end   = EclipseEventError();

    return eclipse;
}


static shadow_t LocalMoonShadow(astro_time_t time, astro_observer_t observer)
{
    astro_vector_t s, o, m;
    double pos[3];

    /* Calculate observer's geocentric position. */
    /* For efficiency, do this first, to populate the earth rotation parameters in 'time'. */
    /* That way they can be recycled instead of recalculated. */
    geo_pos(&time, observer, pos);

    /* Calculate geocentric Sun with aberration correction. */
    s = Astronomy_GeoVector(BODY_SUN, time, ABERRATION);
    if (s.status != ASTRO_SUCCESS)
        return ShadowError(s.status);

    m = Astronomy_GeoMoon(time);    /* geocentric Moon */

    /* Calculate lunacentric location of an observer on the Earth's surface. */
    o.status = m.status;
    o.x = pos[0] - m.x;
    o.y = pos[1] - m.y;
    o.z = pos[2] - m.z;
    o.t = m.t;

    /* Convert geocentric moon to heliocentric Moon. */
    m.x -= s.x;
    m.y -= s.y;
    m.z -= s.z;

    return CalcShadow(MOON_MEAN_RADIUS_KM, time, o, m);
}


static astro_func_result_t local_shadow_distance_slope(void *context, astro_time_t time)
{
    const double dt = 1.0 / 86400.0;
    astro_time_t t1, t2;
    astro_func_result_t result;
    shadow_t shadow1, shadow2;
    const astro_observer_t *observer = (const astro_observer_t *) context;

    t1 = Astronomy_AddDays(time, -dt);
    t2 = Astronomy_AddDays(time, +dt);

    shadow1 = LocalMoonShadow(t1, *observer);
    if (shadow1.status != ASTRO_SUCCESS)
        return FuncError(shadow1.status);

    shadow2 = LocalMoonShadow(t2, *observer);
    if (shadow2.status != ASTRO_SUCCESS)
        return FuncError(shadow2.status);

    result.value = (shadow2.r - shadow1.r) / dt;
    result.status = ASTRO_SUCCESS;
    return result;
}


static shadow_t PeakLocalMoonShadow(astro_time_t search_center_time, astro_observer_t observer)
{
    astro_time_t t1, t2;
    astro_search_result_t result;
    const double window = 0.2;

    /*
        Search for the time near search_center_time that the Moon's shadow comes
        closest to the given observer.
    */

    t1 = Astronomy_AddDays(search_center_time, -window);
    t2 = Astronomy_AddDays(search_center_time, +window);

    result = Astronomy_Search(local_shadow_distance_slope, &observer, t1, t2, 1.0);
    if (result.status != ASTRO_SUCCESS)
        return ShadowError(result.status);

    return LocalMoonShadow(result.time, observer);
}


static double local_partial_distance(const shadow_t *shadow)
{
    return shadow->p - shadow->r;
}

static double local_total_distance(const shadow_t *shadow)
{
    /* Must take the absolute value of the umbra radius 'k' */
    /* because it can be negative for an annular eclipse. */
    return fabs(shadow->k) - shadow->r;
}

/** @cond DOXYGEN_SKIP */
typedef double (* local_distance_func) (const shadow_t *shadow);

typedef struct
{
    local_distance_func     func;
    double                  direction;
    astro_observer_t        observer;
}
eclipse_transition_t;
/* @endcond */


static astro_func_result_t local_eclipse_func(void *context, astro_time_t time)
{
    const eclipse_transition_t *trans = (const eclipse_transition_t *) context;
    shadow_t shadow;
    astro_func_result_t result;

    shadow = LocalMoonShadow(time, trans->observer);
    if (shadow.status != ASTRO_SUCCESS)
        return FuncError(shadow.status);

    result.value = trans->direction * trans->func(&shadow);
    result.status = ASTRO_SUCCESS;
    return result;
}


astro_func_result_t SunAltitude(
    astro_time_t time,
    astro_observer_t observer)
{
    astro_equatorial_t equ;
    astro_horizon_t hor;
    astro_func_result_t result;

    equ = Astronomy_Equator(BODY_SUN, &time, observer, EQUATOR_OF_DATE, ABERRATION);
    if (equ.status != ASTRO_SUCCESS)
        return FuncError(equ.status);

    hor = Astronomy_Horizon(&time, observer, equ.ra, equ.dec, REFRACTION_NORMAL);
    result.value = hor.altitude;
    result.status = ASTRO_SUCCESS;
    return result;
}


static astro_status_t CalcEvent(
    astro_observer_t observer,
    astro_time_t time,
    astro_eclipse_event_t *evt)
{
    astro_func_result_t result;

    result = SunAltitude(time, observer);
    if (result.status != ASTRO_SUCCESS)
    {
        evt->time = TimeError();
        evt->altitude = NAN;
        return result.status;
    }

    evt->time = time;
    evt->altitude = result.value;
    return ASTRO_SUCCESS;
}


static astro_status_t LocalEclipseTransition(
    astro_observer_t observer,
    double direction,
    local_distance_func func,
    astro_time_t t1,
    astro_time_t t2,
    astro_eclipse_event_t *evt)
{
    eclipse_transition_t trans;
    astro_search_result_t search;

    trans.func = func;
    trans.direction = direction;
    trans.observer = observer;

    search = Astronomy_Search(local_eclipse_func, &trans, t1, t2, 1.0);
    if (search.status != ASTRO_SUCCESS)
    {
        evt->time = TimeError();
        evt->altitude = NAN;
        return search.status;
    }

    return CalcEvent(observer, search.time, evt);
}


static astro_local_solar_eclipse_t LocalEclipse(
    shadow_t shadow,
    astro_observer_t observer)
{
    const double PARTIAL_WINDOW = 0.2;
    const double TOTAL_WINDOW = 0.01;
    astro_local_solar_eclipse_t eclipse;
    astro_time_t t1, t2;
    astro_status_t status;

    status = CalcEvent(observer, shadow.time, &eclipse.peak);
    if (status != ASTRO_SUCCESS)
        return LocalSolarEclipseError(status);

    t1 = Astronomy_AddDays(shadow.time, -PARTIAL_WINDOW);
    t2 = Astronomy_AddDays(shadow.time, +PARTIAL_WINDOW);

    status = LocalEclipseTransition(observer, +1.0, local_partial_distance, t1, shadow.time, &eclipse.partial_begin);
    if (status != ASTRO_SUCCESS)
        return LocalSolarEclipseError(status);

    status = LocalEclipseTransition(observer, -1.0, local_partial_distance, shadow.time, t2, &eclipse.partial_end);
    if (status != ASTRO_SUCCESS)
        return LocalSolarEclipseError(status);

    if (shadow.r < fabs(shadow.k))      /* take absolute value of 'k' to handle annular eclipses too. */
    {
        t1 = Astronomy_AddDays(shadow.time, -TOTAL_WINDOW);
        t2 = Astronomy_AddDays(shadow.time, +TOTAL_WINDOW);

        status = LocalEclipseTransition(observer, +1.0, local_total_distance, t1, shadow.time, &eclipse.total_begin);
        if (status != ASTRO_SUCCESS)
            return LocalSolarEclipseError(status);

        status = LocalEclipseTransition(observer, -1.0, local_total_distance, shadow.time, t2, &eclipse.total_end);
        if (status != ASTRO_SUCCESS)
            return LocalSolarEclipseError(status);

        eclipse.kind = EclipseKindFromUmbra(shadow.k);
        if (eclipse.kind == ECLIPSE_TOTAL)
            eclipse.obscuration = 1.0;
        else
            eclipse.obscuration = SolarEclipseObscuration(shadow.dir, shadow.target);
    }
    else
    {
        eclipse.total_begin = eclipse.total_end = EclipseEventError();
        eclipse.kind = ECLIPSE_PARTIAL;
        eclipse.obscuration = SolarEclipseObscuration(shadow.dir, shadow.target);
    }

    eclipse.status = ASTRO_SUCCESS;
    return eclipse;
}


/**
 * @brief Searches for a solar eclipse visible at a specific location on the Earth's surface.
 *
 * This function finds the first solar eclipse that occurs after `startTime`.
 * A solar eclipse may be partial, annular, or total.
 * See #astro_local_solar_eclipse_t for more information.
 * To find a series of solar eclipses, call this function once,
 * then keep calling #Astronomy_NextLocalSolarEclipse as many times as desired,
 * passing in the `peak` value returned from the previous call.
 *
 * IMPORTANT: An eclipse reported by this function might be partly or
 * completely invisible to the observer due to the time of day.
 *
 * @param startTime
 *      The date and time for starting the search for a solar eclipse.
 *
 * @param observer
 *      The geographic location of the observer.
 *
 * @return
 *      If successful, the `status` field in the returned structure will contain `ASTRO_SUCCESS`
 *      and the remaining structure fields are as described in #astro_local_solar_eclipse_t.
 *      Any other value indicates an error.
 */
astro_local_solar_eclipse_t Astronomy_SearchLocalSolarEclipse(
    astro_time_t startTime,
    astro_observer_t observer)
{
    const double PruneLatitude = 1.8;   /* Moon's ecliptic latitude beyond which eclipse is impossible */
    astro_time_t nmtime;
    astro_search_result_t newmoon;
    shadow_t shadow;
    double eclip_lat, eclip_lon, distance;
    astro_local_solar_eclipse_t eclipse;

    /* Iterate through consecutive new moons until we find a solar eclipse visible somewhere on Earth. */
    nmtime = startTime;
    for(;;)
    {
        /* Search for the next new moon. Any eclipse will be near it. */
        newmoon = Astronomy_SearchMoonPhase(0.0, nmtime, 40.0);
        if (newmoon.status != ASTRO_SUCCESS)
            return LocalSolarEclipseError(newmoon.status);

        /* Pruning: if the new moon's ecliptic latitude is too large, a solar eclipse is not possible. */
        CalcMoon(newmoon.time.tt / 36525.0, &eclip_lon, &eclip_lat, &distance);
        if (RAD2DEG * fabs(eclip_lat) < PruneLatitude)
        {
            /* Search near the new moon for the time when the observer */
            /* is closest to the line passing through the centers of the Sun and Moon. */
            shadow = PeakLocalMoonShadow(newmoon.time, observer);
            if (shadow.status != ASTRO_SUCCESS)
                return LocalSolarEclipseError(shadow.status);

            if (shadow.r < shadow.p)
            {
                /* This is at least a partial solar eclipse for the observer. */
                eclipse = LocalEclipse(shadow, observer);

                /* If any error occurs, something is really wrong and we should bail out. */
                if (eclipse.status != ASTRO_SUCCESS)
                    return eclipse;

                /* Ignore any eclipse that happens completely at night. */
                /* More precisely, the center of the Sun must be above the horizon */
                /* at the beginning or the end of the eclipse, or we skip the event. */
                if (eclipse.partial_begin.altitude > 0.0 || eclipse.partial_end.altitude > 0.0)
                    return eclipse;
            }
        }

        /* We didn't find an eclipse on this new moon, so search for the next one. */
        nmtime = Astronomy_AddDays(newmoon.time, 10.0);
    }
}


/**
 * @brief Searches for the next local solar eclipse in a series.
 *
 * After using #Astronomy_SearchLocalSolarEclipse to find the first solar eclipse
 * in a series, you can call this function to find the next consecutive solar eclipse.
 * Pass in the `peak` value from the #astro_local_solar_eclipse_t returned by the
 * previous call to `Astronomy_SearchLocalSolarEclipse` or `Astronomy_NextLocalSolarEclipse`
 * to find the next solar eclipse.
 *
 * @param prevEclipseTime
 *      A date and time near a new moon. Solar eclipse search will start at the next new moon.
 *
 * @param observer
 *      The geographic location of the observer.
 *
 * @return
 *      If successful, the `status` field in the returned structure will contain `ASTRO_SUCCESS`
 *      and the remaining structure fields are as described in #astro_local_solar_eclipse_t.
 *      Any other value indicates an error.
 */
astro_local_solar_eclipse_t Astronomy_NextLocalSolarEclipse(
    astro_time_t prevEclipseTime,
    astro_observer_t observer)
{
    astro_time_t startTime = Astronomy_AddDays(prevEclipseTime, 10.0);
    return Astronomy_SearchLocalSolarEclipse(startTime, observer);
}


static astro_func_result_t planet_transit_bound(void *context, astro_time_t time)
{
    shadow_t shadow;
    astro_func_result_t result;
    const planet_shadow_context_t *p = (const planet_shadow_context_t *) context;

    shadow = PlanetShadow(p->body, p->planet_radius_km, time);
    if (shadow.status != ASTRO_SUCCESS)
        return FuncError(shadow.status);

    result.status = ASTRO_SUCCESS;
    result.value = p->direction * (shadow.r - shadow.p);
    return result;
}


static astro_search_result_t PlanetTransitBoundary(
    astro_body_t body,
    double planet_radius_km,
    astro_time_t t1,
    astro_time_t t2,
    double direction)
{
    /* Search for the time the planet's penumbra begins/ends making contact with the center of the Earth. */
    planet_shadow_context_t context;

    context.body = body;
    context.planet_radius_km = planet_radius_km;
    context.direction = direction;

    return Astronomy_Search(planet_transit_bound, &context, t1, t2, 1.0);
}


/**
 * @brief Searches for the first transit of Mercury or Venus after a given date.
 *
 * Finds the first transit of Mercury or Venus after a specified date.
 * A transit is when an inferior planet passes between the Sun and the Earth
 * so that the silhouette of the planet is visible against the Sun in the background.
 * To continue the search, pass the `finish` time in the returned structure to
 * #Astronomy_NextTransit.
 *
 * @param body
 *      The planet whose transit is to be found. Must be `BODY_MERCURY` or `BODY_VENUS`.
 *
 * @param startTime
 *      The date and time for starting the search for a transit.
 *
 * @return
 *      If successful, the `status` field in the returned structure hold `ASTRO_SUCCESS`
 *      and the other fields are as documented in #astro_transit_t.
 *      Otherwise, `status` holds an error code and the other structure members are undefined.
 */
astro_transit_t Astronomy_SearchTransit(astro_body_t body, astro_time_t startTime)
{
    astro_time_t search_time;
    astro_transit_t transit;
    astro_search_result_t conj, search;
    astro_angle_result_t conj_separation, min_separation;
    shadow_t shadow;
    double planet_radius_km;
    astro_time_t tx;
    const double threshold_angle = 0.4;     /* maximum angular separation to attempt transit calculation */
    const double dt_days = 1.0;

    /* Validate the planet and find its mean radius. */
    switch (body)
    {
    case BODY_MERCURY:  planet_radius_km = 2439.7;  break;
    case BODY_VENUS:    planet_radius_km = 6051.8;  break;
    default:
        return TransitErr(ASTRO_INVALID_BODY);
    }

    search_time = startTime;
    for(;;)
    {
        /*
            Search for the next inferior conjunction of the given planet.
            This is the next time the Earth and the other planet have the same
            ecliptic longitude as seen from the Sun.
        */
        conj = Astronomy_SearchRelativeLongitude(body, 0.0, search_time);
        if (conj.status != ASTRO_SUCCESS)
            return TransitErr(conj.status);

        /* Calculate the angular separation between the body and the Sun at this time. */
        conj_separation = Astronomy_AngleFromSun(body, conj.time);
        if (conj_separation.status != ASTRO_SUCCESS)
            return TransitErr(conj_separation.status);

        if (conj_separation.angle < threshold_angle)
        {
            /*
                The planet's angular separation from the Sun is small enough
                to consider it a transit candidate.
                Search for the moment when the line passing through the Sun
                and planet are closest to the Earth's center.
            */
            shadow = PeakPlanetShadow(body, planet_radius_km, conj.time);
            if (shadow.status != ASTRO_SUCCESS)
                return TransitErr(shadow.status);

            if (shadow.r < shadow.p)        /* does the planet's penumbra touch the Earth's center? */
            {
                /* Find the beginning and end of the penumbral contact. */
                tx = Astronomy_AddDays(shadow.time, -dt_days);
                search = PlanetTransitBoundary(body, planet_radius_km, tx, shadow.time, -1.0);
                if (search.status != ASTRO_SUCCESS)
                    return TransitErr(search.status);
                transit.start = search.time;

                tx = Astronomy_AddDays(shadow.time, +dt_days);
                search = PlanetTransitBoundary(body, planet_radius_km, shadow.time, tx, +1.0);
                if (search.status != ASTRO_SUCCESS)
                    return TransitErr(search.status);
                transit.finish = search.time;
                transit.status = ASTRO_SUCCESS;
                transit.peak = shadow.time;

                min_separation = Astronomy_AngleFromSun(body, shadow.time);
                if (min_separation.status != ASTRO_SUCCESS)
                    return TransitErr(min_separation.status);

                transit.separation = 60.0 * min_separation.angle;   /* convert degrees to arcminutes */
                return transit;
            }
        }

        /* This inferior conjunction was not a transit. Try the next inferior conjunction. */
        search_time = Astronomy_AddDays(conj.time, 10.0);
    }
}


/**
 * @brief Searches for another transit of Mercury or Venus.
 *
 * After calling #Astronomy_SearchTransit to find a transit of Mercury or Venus,
 * this function finds the next transit after that.
 * Keep calling this function as many times as you want to keep finding more transits.
 *
 * @param body
 *      The planet whose transit is to be found. Must be `BODY_MERCURY` or `BODY_VENUS`.
 *
 * @param prevTransitTime
 *      A date and time near the previous transit.
 *
 * @return
 *      If successful, the `status` field in the returned structure holds `ASTRO_SUCCESS`
 *      and the other fields are as documented in #astro_transit_t.
 *      Otherwise, `status` holds an error code and the other structure members are undefined.
 */
astro_transit_t Astronomy_NextTransit(astro_body_t body, astro_time_t prevTransitTime)
{
    astro_time_t startTime;

    startTime = Astronomy_AddDays(prevTransitTime, 100.0);
    return Astronomy_SearchTransit(body, startTime);
}


static astro_node_event_t NodeError(astro_status_t status)
{
    astro_node_event_t node;

    node.status = status;
    node.time = TimeError();
    node.kind = INVALID_NODE;

    return node;
}

static astro_func_result_t MoonNodeSearchFunc(void *context, astro_time_t time)
{
    astro_func_result_t result;
    astro_spherical_t eclip;
    astro_node_kind_t kind = *((astro_node_kind_t *)context);

    eclip = Astronomy_EclipticGeoMoon(time);

    result.value = eclip.lat * (double)kind;
    result.status = ASTRO_SUCCESS;
    return result;
}

static const double MOON_NODE_STEP_DAYS = +10.0;    /* a safe number of days to step without missing a Moon node */

/**
 * @brief Searches for a time when the Moon's center crosses through the ecliptic plane.
 *
 * Searches for the first ascending or descending node of the Moon after `startTime`.
 * An ascending node is when the Moon's center passes through the ecliptic plane
 * (the plane of the Earth's orbit around the Sun) from south to north.
 * A descending node is when the Moon's center passes through the ecliptic plane
 * from north to south. Nodes indicate possible times of solar or lunar eclipses,
 * if the Moon also happens to be in the correct phase (new or full, respectively).
 *
 * Call `Astronomy_SearchMoonNode` to find the first of a series of nodes.
 * Then call #Astronomy_NextMoonNode to find as many more consecutive nodes as desired.
 *
 * @param startTime
 *      The date and time for starting the search for an ascending or descending node of the Moon.
 *
 * @return
 *      If successful, the `status` field in the returned structure holds `ASTRO_SUCCESS`
 *      and the other fields are as documented in #astro_node_event_t.
 *      Otherwise, `status` holds an error code and the other structure members are undefined.
 */
astro_node_event_t Astronomy_SearchMoonNode(astro_time_t startTime)
{
    astro_node_event_t node;
    astro_time_t time1, time2;
    astro_spherical_t eclip1, eclip2;
    astro_node_kind_t kind;
    astro_search_result_t result;

    /* Start at the given moment in time and sample the Moon's ecliptic latitude. */
    /* Step 10 days at a time, searching for an interval where that latitude crosses zero. */
    time1 = startTime;
    eclip1 = Astronomy_EclipticGeoMoon(time1);    /* never returns a failure code */

    for(;;)
    {
        time2 = Astronomy_AddDays(time1, MOON_NODE_STEP_DAYS);
        eclip2 = Astronomy_EclipticGeoMoon(time2);      /* never returns a failure code */
        if (eclip1.lat * eclip2.lat <= 0.0)
        {
            /* There is a node somewhere inside this closed time interval. */
            /* Figure out whether it is an ascending node or a descending node. */
            kind = (eclip2.lat > eclip1.lat) ? ASCENDING_NODE : DESCENDING_NODE;
            result = Astronomy_Search(MoonNodeSearchFunc, &kind, time1, time2, 1.0);
            if (result.status != ASTRO_SUCCESS)
                return NodeError(result.status);

            node.status = ASTRO_SUCCESS;
            node.time = result.time;
            node.kind = kind;
            return node;
        }
        time1 = time2;
        eclip1 = eclip2;
    }
}


/**
 * @brief Searches for the next time when the Moon's center crosses through the ecliptic plane.
 *
 * Call #Astronomy_SearchMoonNode to find the first of a series of nodes.
 * Then call `Astronomy_NextMoonNode` to find as many more consecutive nodes as desired.
 *
 * @param prevNode
 *      The previous node found from calling #Astronomy_SearchMoonNode or `Astronomy_NextMoonNode`.
 *
 * @return
 *      If successful, the `status` field in the returned structure holds `ASTRO_SUCCESS`
 *      and the other fields are as documented in #astro_node_event_t.
 *      Otherwise, `status` holds an error code and the other structure members are undefined.
 */
astro_node_event_t Astronomy_NextMoonNode(astro_node_event_t prevNode)
{
    astro_time_t time;
    astro_node_event_t node;

    if (prevNode.status != ASTRO_SUCCESS)
        return NodeError(ASTRO_INVALID_PARAMETER);

    if (prevNode.kind != ASCENDING_NODE && prevNode.kind != DESCENDING_NODE)
        return NodeError(ASTRO_INVALID_PARAMETER);

    time = Astronomy_AddDays(prevNode.time, MOON_NODE_STEP_DAYS);
    node = Astronomy_SearchMoonNode(time);
    if (node.status == ASTRO_SUCCESS)
    {
        /* Verify nodes are alternating as expected. */
        if (prevNode.kind == ASCENDING_NODE)
        {
            if (node.kind != DESCENDING_NODE)
                return NodeError(ASTRO_INTERNAL_ERROR);
        }
        else
        {
            if (node.kind != ASCENDING_NODE)
                return NodeError(ASTRO_INTERNAL_ERROR);
        }
    }
    return node;
}


/**
 * @brief Frees up all dynamic memory allocated by Astronomy Engine.
 *
 * Astronomy Engine uses dynamic memory allocation in only one place:
 * it makes calculation of Pluto's orbit more efficient by caching 11 KB
 * segments and recycling them. To force purging this cache and
 * freeing all the dynamic memory, you can call this function at any time.
 * It is always safe to call, although it will slow down the very next
 * calculation of Pluto's position for a nearby time value.
 * Calling this function before your program exits is optional, but
 * it will be helpful for leak-checkers like valgrind.
 */
void Astronomy_Reset(void)
{
    int i;
    for (i=0; i < PLUTO_NUM_STATES-1; ++i)
    {
        free(pluto_cache[i]);
        pluto_cache[i] = NULL;
    }
}


static astro_axis_t EarthRotationAxis(astro_time_t *time)
{
    astro_axis_t axis;
    double pos1[3];
    double pos2[3];
    astro_equatorial_t equ;

    /*
        Unlike the other planets, we have a model of precession and nutation
        for the Earth's axis that provides a north pole vector.
        So calculate the vector first, then derive the (RA,DEC) angles from the vector.
    */

    /* Start with a north pole vector in equator-of-date coordinates: (0,0,1). */
    pos1[0] = 0.0;
    pos1[1] = 0.0;
    pos1[2] = 1.0;

    /* Convert the vector into J2000 coordinates. */
    nutation(pos1, time, INTO_2000, pos2);
    precession(pos2, *time, INTO_2000, pos1);
    axis.north.x = pos1[0];
    axis.north.y = pos1[1];
    axis.north.z = pos1[2];
    axis.north.t = *time;
    axis.north.status = ASTRO_SUCCESS;

    /* Derive angular values: right ascension and declination. */
    equ = Astronomy_EquatorFromVector(axis.north);
    if (equ.status != ASTRO_SUCCESS)
        return AxisErr(equ.status, *time);
    axis.ra = equ.ra;
    axis.dec = equ.dec;

    /* Use a modified version of the era() function that does not trim to 0..360 degrees. */
    /* This expression is also corrected to give the correct angle at the J2000 epoch. */
    axis.spin = 190.41375788700253 + (360.9856122880876 * time->ut);

    axis.status = ASTRO_SUCCESS;

    return axis;
}


/**
 * @brief Calculates information about a body's rotation axis at a given time.
 *
 * Calculates the orientation of a body's rotation axis, along with
 * the rotation angle of its prime meridian, at a given moment in time.
 *
 * This function uses formulas standardized by the IAU Working Group
 * on Cartographics and Rotational Elements 2015 report, as described
 * in the following document:
 *
 * https://astropedia.astrogeology.usgs.gov/download/Docs/WGCCRE/WGCCRE2015reprint.pdf
 *
 * See #astro_axis_t for more detailed information.
 *
 * @param body
 *      The body whose rotation axis is to be found. The supported bodies are:
 *      `BODY_SUN`, `BODY_MOON`, `BODY_MERCURY`, `BODY_VENUS`, `BODY_EARTH`, `BODY_MARS`,
 *      `BODY_JUPITER`, `BODY_SATURN`, `BODY_URANUS`, `BODY_NEPTUNE`, `BODY_PLUTO`.
 *
 * @param time
 *      The time for which the body's rotation axis is to be found.
 *
 * @return astro_axis_t
 */
astro_axis_t Astronomy_RotationAxis(astro_body_t body, astro_time_t *time)
{
    astro_axis_t axis;
    double ra, dec, w;
    double radlat, radlon, rcoslat;
    double Ja, Jb, Jc, Jd, Je, N;
    double E1, E2, E3, E4, E5, E6, E7, E8, E9, E10, E11, E12, E13;
    const double d = time->tt;
    const double T = d / 36525.0;

    switch (body)
    {
    case BODY_SUN:
        ra = 286.13;
        dec = 63.87;
        w = 84.176 + (14.1844 * d);
        break;

    case BODY_MERCURY:
        ra = 281.0103 - (0.0328 * T);
        dec = 61.4155 - (0.0049 * T);
        w = (
            329.5988
            + (6.1385108 * d)
            + (0.01067257 * sin(DEG2RAD*(174.7910857 + 4.092335*d)))
            - (0.00112309 * sin(DEG2RAD*(349.5821714 + 8.184670*d)))
            - (0.00011040 * sin(DEG2RAD*(164.3732571 + 12.277005*d)))
            - (0.00002539 * sin(DEG2RAD*(339.1643429 + 16.369340*d)))
            - (0.00000571 * sin(DEG2RAD*(153.9554286 + 20.461675*d)))
        );
        break;

    case BODY_VENUS:
        ra = 272.76;
        dec = 67.16;
        w = 160.20 - (1.4813688 * d);
        break;

    case BODY_EARTH:
        return EarthRotationAxis(time);

    case BODY_MOON:
        /*
            https://astropedia.astrogeology.usgs.gov/alfresco/d/d/workspace/SpacesStore/28fd9e81-1964-44d6-a58b-fbbf61e64e15/WGCCRE2009reprint.pdf
            Page 8, Table 2.
        */
        E1  = DEG2RAD * (125.045 -  0.0529921*d);
        E2  = DEG2RAD * (250.089 -  0.1059842*d);
        E3  = DEG2RAD * (260.008 + 13.0120009*d);
        E4  = DEG2RAD * (176.625 + 13.3407154*d);
        E5  = DEG2RAD * (357.529 +  0.9856003*d);
        E6  = DEG2RAD * (311.589 + 26.4057084*d);
        E7  = DEG2RAD * (134.963 + 13.0649930*d);
        E8  = DEG2RAD * (276.617 +  0.3287146*d);
        E9  = DEG2RAD * (34.226  +  1.7484877*d);
        E10 = DEG2RAD * (15.134  -  0.1589763*d);
        E11 = DEG2RAD * (119.743 +  0.0036096*d);
        E12 = DEG2RAD * (239.961 +  0.1643573*d);
        E13 = DEG2RAD * (25.053  + 12.9590088*d);

        ra = (
            269.9949 + 0.0031*T
            - 3.8787*sin(E1)
            - 0.1204*sin(E2)
            + 0.0700*sin(E3)
            - 0.0172*sin(E4)
            + 0.0072*sin(E6)
            - 0.0052*sin(E10)
            + 0.0043*sin(E13)
        );

        dec = (
            66.5392 + 0.0130*T
            + 1.5419*cos(E1)
            + 0.0239*cos(E2)
            - 0.0278*cos(E3)
            + 0.0068*cos(E4)
            - 0.0029*cos(E6)
            + 0.0009*cos(E7)
            + 0.0008*cos(E10)
            - 0.0009*cos(E13)
        );

        w = (
            38.3213 + (13.17635815 - 1.4e-12*d)*d
            + 3.5610*sin(E1)
            + 0.1208*sin(E2)
            - 0.0642*sin(E3)
            + 0.0158*sin(E4)
            + 0.0252*sin(E5)
            - 0.0066*sin(E6)
            - 0.0047*sin(E7)
            - 0.0046*sin(E8)
            + 0.0028*sin(E9)
            + 0.0052*sin(E10)
            + 0.0040*sin(E11)
            + 0.0019*sin(E12)
            - 0.0044*sin(E13)
        );
        break;

    case BODY_MARS:
        ra = (
            317.269202 - 0.10927547*T
            + 0.000068 * sin(DEG2RAD*(198.991226 + 19139.4819985*T))
            + 0.000238 * sin(DEG2RAD*(226.292679 + 38280.8511281*T))
            + 0.000052 * sin(DEG2RAD*(249.663391 + 57420.7251593*T))
            + 0.000009 * sin(DEG2RAD*(266.183510 + 76560.6367950*T))
            + 0.419057 * sin(DEG2RAD*(79.398797 + 0.5042615*T))
        );

        dec = (
            54.432516 - 0.05827105*T
            + 0.000051*cos(DEG2RAD*(122.433576 + 19139.9407476*T))
            + 0.000141*cos(DEG2RAD*(43.058401 + 38280.8753272*T))
            + 0.000031*cos(DEG2RAD*(57.663379 + 57420.7517205*T))
            + 0.000005*cos(DEG2RAD*(79.476401 + 76560.6495004*T))
            + 1.591274*cos(DEG2RAD*(166.325722 + 0.5042615*T))
        );

        w = (
            176.049863 + 350.891982443297*d
            + 0.000145*sin(DEG2RAD*(129.071773 + 19140.0328244*T))
            + 0.000157*sin(DEG2RAD*(36.352167 + 38281.0473591*T))
            + 0.000040*sin(DEG2RAD*(56.668646 + 57420.9295360*T))
            + 0.000001*sin(DEG2RAD*(67.364003 + 76560.2552215*T))
            + 0.000001*sin(DEG2RAD*(104.792680 + 95700.4387578*T))
            + 0.584542*sin(DEG2RAD*(95.391654 + 0.5042615*T))
        );
        break;

    case BODY_JUPITER:
        Ja = DEG2RAD*(99.360714 + 4850.4046*T);
        Jb = DEG2RAD*(175.895369 + 1191.9605*T);
        Jc = DEG2RAD*(300.323162 + 262.5475*T);
        Jd = DEG2RAD*(114.012305 + 6070.2476*T);
        Je = DEG2RAD*(49.511251 + 64.3000*T);

        ra = (
            268.056595 - 0.006499*T
            + 0.000117*sin(Ja)
            + 0.000938*sin(Jb)
            + 0.001432*sin(Jc)
            + 0.000030*sin(Jd)
            + 0.002150*sin(Je)
        );

        dec = (
            64.495303 + 0.002413*T
            + 0.000050*cos(Ja)
            + 0.000404*cos(Jb)
            + 0.000617*cos(Jc)
            - 0.000013*cos(Jd)
            + 0.000926*cos(Je)
        );

        w = 284.95 + 870.536*d;
        break;

    case BODY_SATURN:
        ra = 40.589 - 0.036*T;
        dec = 83.537 - 0.004*T;
        w = 38.90 + 810.7939024*d;
        break;

    case BODY_URANUS:
        ra = 257.311;
        dec = -15.175;
        w = 203.81 - 501.1600928*d;
        break;

    case BODY_NEPTUNE:
        N = DEG2RAD*(357.85 + 52.316*T);
        ra = 299.36 + 0.70*sin(N);
        dec = 43.46 - 0.51*cos(N);
        w = 249.978 + 541.1397757*d - 0.48*sin(N);
        break;

    case BODY_PLUTO:
        ra = 132.993;
        dec = -6.163;
        w = 302.695 + 56.3625225*d;
        break;

    default:
        return AxisErr(ASTRO_INVALID_BODY, *time);
    }

    axis.ra = ra / 15.0;      /* convert degrees to sidereal hours */
    axis.dec = dec;
    axis.spin = w;

    /* calculate the north pole vector using the given angles. */
    radlat = dec * DEG2RAD;
    radlon = ra * DEG2RAD;
    rcoslat = cos(radlat);
    axis.north.x = rcoslat * cos(radlon);
    axis.north.y = rcoslat * sin(radlon);
    axis.north.z = sin(radlat);
    axis.north.t = *time;
    axis.north.status = ASTRO_SUCCESS;

    axis.status = ASTRO_SUCCESS;
    return axis;
}

#ifdef __cplusplus
}
#endif<|MERGE_RESOLUTION|>--- conflicted
+++ resolved
@@ -31,13 +31,8 @@
 #include <stdlib.h>
 #include <string.h>
 
-<<<<<<< HEAD
-#if defined(__unix__) || defined(__unix) || \
-        (defined(__APPLE__) && defined(__MACH__))
-=======
 #if !defined(ASTRONOMY_ENGINE_NO_CURRENT_TIME)
 #if defined(__unix__) || defined(__unix) || (defined(__APPLE__) && defined(__MACH__))
->>>>>>> 4c1c31cf
 #include <sys/time.h>
 #elif defined(_WIN32)
 #define WIN32_LEAN_AND_MEAN
@@ -45,10 +40,7 @@
 #else
 #include <time.h>
 #endif
-<<<<<<< HEAD
-=======
 #endif
->>>>>>> 4c1c31cf
 
 #include "astronomy.h"
 
@@ -1025,37 +1017,7 @@
     #error Microsecond time resolution is not supported on this platform. Define ASTRONOMY_ENGINE_WHOLE_SECOND to use second resolution instead.
 #endif
 
-<<<<<<< HEAD
-	double sec = 0;
-
-
-#if defined(__unix__) || defined(__unix) || \
-        (defined(__APPLE__) && defined(__MACH__))
-    struct timeval tv;
-
-    gettimeofday(&tv, NULL);
-	sec = (double)tv.tv_sec + 1e-6*tv.tv_usec;
-#elif defined(_WIN32)
-	FILETIME ft;
-	GetSystemTimeAsFileTime(&ft);
-	unsigned long long tt = ft.dwHighDateTime;
-	tt <<=32;
-	tt |= ft.dwLowDateTime;
-	tt /= 10;
-	tt -= 11644473600000000ULL;
-
-	sec = (double)tt / 1e6;
-#else
-	#warning microsecond-resolution time function not found: using 1-second resolution.
-	sec = time(NULL);
-#endif
-
-    /* Get seconds since midnight January 1, 1970, divide to convert to days, */
-    /* then subtract to get days since noon on January 1, 2000. */
-
-=======
     /* Convert seconds to days, then subtract to get days since noon on January 1, 2000. */
->>>>>>> 4c1c31cf
     t.ut = (sec / SECONDS_PER_DAY) - 10957.5;
     t.tt = TerrestrialTime(t.ut);
     t.psi = t.eps = t.st = NAN;
