--- conflicted
+++ resolved
@@ -82,10 +82,4 @@
     - uses: gradle/wrapper-validation-action@v1
     - name: Test Astronomy Engine
       shell: cmd
-<<<<<<< HEAD
-      run: |
-        cd generate
-        call commit_hook.bat
-=======
-      run: call generate\commit_hook.bat
->>>>>>> 7553b6b7
+      run: call generate\commit_hook.bat